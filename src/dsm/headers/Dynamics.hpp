/// @file       /src/dsm/headers/Dynamics.hpp
/// @brief      Defines the Dynamics class.
///
/// @details    This file contains the definition of the Dynamics class.
///             The Dynamics class represents the dynamics of the network. It is templated by the type
///             of the graph's id and the type of the graph's capacity.
///             The graph's id and capacity must be unsigned integral types.

#ifndef dynamics_hpp
#define dynamics_hpp

#include <algorithm>
#include <concepts>
#include <vector>
#include <random>
#include <span>
#include <numeric>
#include <unordered_map>
#include <cmath>
#include <cassert>

#include "Agent.hpp"
#include "Itinerary.hpp"
#include "Graph.hpp"
#include "SparseMatrix.hpp"
#include "../utility/TypeTraits/is_agent.hpp"
#include "../utility/TypeTraits/is_itinerary.hpp"
#include "../utility/Logger.hpp"

namespace dsm {

  using TimePoint = long long unsigned int;

  /// @brief The Measurement struct represents the mean of a quantity and its standard deviation
  /// @tparam T The type of the mean and the standard deviation
  /// @param mean The mean
  /// @param error The standard deviation of the sample
  template <typename T>
  struct Measurement {
    T mean;
    T error;

    Measurement(T mean, T error) : mean{mean}, error{error} {}
    Measurement(const std::vector<T>& data) {
      if (data.size() == 0) {
        mean = 0.;
        error = 0.;
      } else {
        mean = std::accumulate(data.cbegin(), data.cend(), 0.) / data.size();
        if (data.size() < 2) {
          error = 0.;
        } else {
          const double cvariance{std::accumulate(data.cbegin(),
                                                 data.cend(),
                                                 0.,
                                                 [this](double sum, const auto& value) {
                                                   return sum + std::pow(value - mean, 2);
                                                 }) /
                                 (data.size() - 1)};
          error = std::sqrt(cvariance);
        }
      }
    }
  };

  /// @brief The Dynamics class represents the dynamics of the network.
  /// @tparam Id, The type of the graph's id. It must be an unsigned integral type.
  /// @tparam Size, The type of the graph's capacity. It must be an unsigned integral type.
  template <typename Id, typename Size, typename Delay>
    requires(std::unsigned_integral<Id> && std::unsigned_integral<Size> &&
             is_numeric_v<Delay>)
  class Dynamics {
  protected:
    std::unordered_map<Id, std::unique_ptr<Itinerary<Id>>> m_itineraries;
    std::map<Id, std::unique_ptr<Agent<Id, Size, Delay>>> m_agents;
    TimePoint m_time;
    Graph<Id, Size> m_graph;
    double m_errorProbability;
    double m_minSpeedRateo;
    mutable std::mt19937_64 m_generator{std::random_device{}()};
    std::uniform_real_distribution<double> m_uniformDist{0., 1.};
    std::vector<unsigned int> m_travelTimes;
    std::unordered_map<Id, Id> m_agentNextStreetId;
    bool m_forcePriorities;

    /// @brief Get the next street id
    /// @param agentId The id of the agent
    /// @param NodeId The id of the node
    /// @return Id The id of the randomly selected next street
    virtual Id m_nextStreetId(Id agentId, Id NodeId);
    /// @brief Evolve the streets
    /// @param reinsert_agents If true, the agents are reinserted in the simulation after they reach their destination
    /// @details If possible, removes the first agent of each street queue, putting it in the destination node.
    /// If the agent is going into the destination node, it is removed from the simulation (and then reinserted if reinsert_agents is true)
    virtual void m_evolveStreets(bool reinsert_agents);
    /// @brief Evolve the nodes
    /// @details If possible, removes all agents from each node, putting them on the next street.
    /// If the error probability is not zero, the agents can move to a random street.
    virtual void m_evolveNodes();
    /// @brief Evolve the agents.
    /// @details Puts all new agents on a street, if possible, decrements all delays
    /// and increments all travel times.
    virtual void m_evolveAgents();

  public:
    Dynamics() = delete;
    /// @brief Construct a new Dynamics object
    /// @param graph The graph representing the network
    Dynamics(Graph<Id, Size>& graph);

    /// @brief Set the itineraries
    /// @param itineraries The itineraries
    void setItineraries(std::span<Itinerary<Id>> itineraries);
    /// @brief Set the seed for the graph's random number generator
    /// @param seed The seed
    void setSeed(unsigned int seed);
    /// @brief Set the minim speed rateo, i.e. the minim speed with respect to the speed limit
    /// @param minSpeedRateo The minim speed rateo
    /// @throw std::invalid_argument If the minim speed rateo is not between 0 and 1
    void setMinSpeedRateo(double minSpeedRateo);
    /// @brief Set the error probability
    /// @param errorProbability The error probability
    /// @throw std::invalid_argument If the error probability is not between 0 and 1
    void setErrorProbability(double errorProbability);
    /// @brief Set the speed of an agent
    /// @details This is a pure-virtual function, it must be implemented in the derived classes
    /// @param agentId The id of the agent
    virtual void setAgentSpeed(Size agentId) = 0;
    /// @brief Set the force priorities flag
    /// @param forcePriorities The flag
    /// @details If true, if an agent cannot move to the next street, the whole node is skipped
    void setForcePriorities(bool forcePriorities) { m_forcePriorities = forcePriorities; }

    /// @brief Update the paths of the itineraries based on the actual travel times
    virtual void updatePaths();
    /// @brief Evolve the simulation
    /// @details Evolve the simulation by moving the agents and updating the travel times.
    /// In particular:
    /// - Move the first agent of each street queue, if possible, putting it in the next node
    /// - Move the agents from each node, if possible, putting them in the next street and giving them a speed.
    /// If the error probability is not zero, the agents can move to a random street.
    /// If the agent is in the destination node, it is removed from the simulation (and then reinserted if reinsert_agents is true)
    /// - Cycle over agents and update their times
    /// @param reinsert_agents If true, the agents are reinserted in the simulation after they reach their destination
    virtual void evolve(bool reinsert_agents = false);

    /// @brief Get the graph
    /// @return const Graph<Id, Size>&, The graph
    const Graph<Id, Size>& graph() { return m_graph; };
    /// @brief Get the itineraries
    /// @return const std::unordered_map<Id, Itinerary<Id>>&, The itineraries
    const std::unordered_map<Id, std::unique_ptr<Itinerary<Id>>>& itineraries() const;
    /// @brief Get the agents
    /// @return const std::unordered_map<Id, Agent<Id>>&, The agents
    const std::map<Id, std::unique_ptr<Agent<Id, Size, Delay>>>& agents() const;
    /// @brief Get the time
    /// @return TimePoint The time
    TimePoint time() const;

    /// @brief Add an agent to the simulation
    /// @param agent The agent
    void addAgent(const Agent<Id, Size, Delay>& agent);
    /// @brief Add an agent to the simulation
    /// @param agent std::unique_ptr to the agent
    void addAgent(std::unique_ptr<Agent<Id, Size, Delay>> agent);
    /// @brief Add a pack of agents to the simulation
    /// @param itineraryId The index of the itinerary
    /// @param nAgents The number of agents to add
    /// @throw std::invalid_argument If the itinerary is not found
    /// @details adds nAgents agents with the same itinerary of id itineraryId
    void addAgents(Id itineraryId,
                   Size nAgents = 1,
                   std::optional<Id> srcNodeId = std::nullopt);
    /// @brief Add a pack of agents to the simulation
    /// @param agents Parameter pack of agents
    template <typename... Tn>
      requires(is_agent_v<Tn> && ...)
    void addAgents(Tn... agents);
    /// @brief Add a pack of agents to the simulation
    /// @param agent An agent
    /// @param agents Parameter pack of agents
    template <typename T1, typename... Tn>
      requires(is_agent_v<T1> && (is_agent_v<Tn> && ...))
    void addAgents(T1 agent, Tn... agents);
    /// @brief Add a set of agents to the simulation
    /// @param agents Generic container of agents, represented by an std::span
    void addAgents(std::span<Agent<Id, Size, Delay>> agents);
    /// @brief Add a set of agents to the simulation
    /// @param nAgents The number of agents to add
    /// @param uniformly If true, the agents are added uniformly on the streets
    /// @throw std::runtime_error If there are no itineraries
    virtual void addAgentsUniformly(Size nAgents,
                                    std::optional<Id> itineraryId = std::nullopt);

    /// @brief Remove an agent from the simulation
    /// @param agentId the id of the agent to remove
    void removeAgent(Size agentId);
    template <typename T1, typename... Tn>
      requires(std::is_convertible_v<T1, Size> &&
               (std::is_convertible_v<Tn, Size> && ...))
    /// @brief Remove a pack of agents from the simulation
    /// @param id the id of the first agent to remove
    /// @param ids the pack of ides of the agents to remove
    void removeAgents(T1 id, Tn... ids);

    /// @brief Add an itinerary
    /// @param itinerary The itinerary
    void addItinerary(const Itinerary<Id>& itinerary);
    /// @brief Add an itinerary
    /// @param itinerary std::unique_ptr to the itinerary
    void addItinerary(std::unique_ptr<Itinerary<Id>> itinerary);
    template <typename... Tn>
      requires(is_itinerary_v<Tn> && ...)
    void addItineraries(Tn... itineraries);
    /// @brief Add a pack of itineraries
    /// @tparam T1
    /// @tparam ...Tn
    /// @param itinerary
    /// @param ...itineraries
    template <typename T1, typename... Tn>
      requires(is_itinerary_v<T1> && (is_itinerary_v<Tn> && ...))
    void addItineraries(T1 itinerary, Tn... itineraries);
    /// @brief Add a set of itineraries
    /// @param itineraries Generic container of itineraries, represented by an std::span
    void addItineraries(std::span<Itinerary<Id>> itineraries);

    /// @brief Reset the simulation time
    void resetTime();

    /// @brief Evolve the simulation
    /// @tparam F The type of the function to call
    /// @tparam ...Tn The types of the arguments of the function
    /// @param f The function to call
    /// @param ...args The arguments of the function
    template <typename F, typename... Tn>
      requires std::is_invocable_v<F, Tn...>
    void evolve(F f, Tn... args);    

    /// @brief Get the mean speed of the agents
    /// @return Measurement<double> The mean speed of the agents and the standard deviation
    Measurement<double> meanSpeed() const;
    // TODO: implement the following functions
    // We can implement the base version of these functions by cycling over agents... I won't do it for now.
    // Grufoony - 19/02/2024
    virtual std::optional<double> streetMeanSpeed(Id) const = 0;
    virtual Measurement<double> streetMeanSpeed() const = 0;
    virtual Measurement<double> streetMeanSpeed(double, bool) const = 0;
    /// @brief Get the mean density of the streets
    /// @return Measurement<double> The mean density of the streets and the standard deviation
    Measurement<double> streetMeanDensity() const;
    /// @brief Get the mean flow of the streets
    /// @return Measurement<double> The mean flow of the streets and the standard deviation
    Measurement<double> streetMeanFlow() const;
    /// @brief Get the mean flow of the streets
    /// @param threshold The density threshold to consider
    /// @param above If true, the function returns the mean flow of the streets with a density above the threshold, otherwise below
    /// @return Measurement<double> The mean flow of the streets and the standard deviation
    Measurement<double> streetMeanFlow(double threshold, bool above) const;
    /// @brief Get the mean travel time of the agents
    /// @param clearData If true, the travel times are cleared after the computation
    /// @return Measurement<double> The mean travel time of the agents and the standard
    Measurement<double> meanTravelTime(bool clearData = false);
  };

  template <typename Id, typename Size, typename Delay>
    requires(std::unsigned_integral<Id> && std::unsigned_integral<Size> &&
             is_numeric_v<Delay>)
  Dynamics<Id, Size, Delay>::Dynamics(Graph<Id, Size>& graph)
      : m_time{0},
        m_graph{std::move(graph)},
        m_errorProbability{0.},
        m_minSpeedRateo{0.},
        m_forcePriorities{false} {}

  template <typename Id, typename Size, typename Delay>
    requires(std::unsigned_integral<Id> && std::unsigned_integral<Size> &&
             is_numeric_v<Delay>)
  Id Dynamics<Id, Size, Delay>::m_nextStreetId(Id agentId, Id nodeId) {
    auto possibleMoves{
        this->m_itineraries[this->m_agents[agentId]->itineraryId()]->path().
            getRow(nodeId, true)};
    if (this->m_uniformDist(this->m_generator) < this->m_errorProbability) {
      possibleMoves = m_graph.adjMatrix().getRow(nodeId, true);
    }
    assert(possibleMoves.size() > 0);
    std::uniform_int_distribution<Size> moveDist{
        0, static_cast<Size>(possibleMoves.size() - 1)};
    const auto p{moveDist(this->m_generator)};
    auto iterator = possibleMoves.begin();
    std::advance(iterator, p);
    assert(m_graph.streetSet().contains(iterator->first));
    return iterator->first;
  }

  template <typename Id, typename Size, typename Delay>
    requires(std::unsigned_integral<Id> && std::unsigned_integral<Size> &&
             is_numeric_v<Delay>)
  void Dynamics<Id, Size, Delay>::m_evolveStreets(bool reinsert_agents) {
    for (const auto& [streetId, street] : m_graph.streetSet()) {
      if (street->queue().empty()) {
        continue;
      }
      const auto agentId{street->queue().front()};
      if (m_agents[agentId]->delay() > 0) {
        continue;
      }
      m_agents[agentId]->setSpeed(0.);
      const auto& destinationNode{this->m_graph.nodeSet()[street->nodePair().second]};
      if (destinationNode->isFull()) {
        continue;
      }
      if (destinationNode->isTrafficLight() &&
          !destinationNode->isGreen(streetId)) {
        continue;
      }
      if (destinationNode->id() ==
          m_itineraries[m_agents[agentId]->itineraryId()]->destination()) {
        street->dequeue();
        m_travelTimes.push_back(m_agents[agentId]->time());
        if (reinsert_agents) {
          Agent<Id, Size, Delay> newAgent{m_agents[agentId]->id(), m_agents[agentId]->itineraryId(), m_agents[agentId]->srcNodeId().value()};
          if (m_agents[agentId]->srcNodeId().has_value()) {
            newAgent.setSourceNodeId(this->m_agents[agentId]->srcNodeId().value());
          }
          this->removeAgent(agentId);
          this->addAgent(newAgent);
        } else {
          this->removeAgent(agentId);
        }
        continue;
      }
      const auto& nextStreet{m_graph.streetSet()[m_nextStreetId(agentId, destinationNode->id())]};
      if (nextStreet->density() == 1) {
        continue;
      }
      street->dequeue();
      assert(destinationNode->id() == nextStreet->nodePair().first);
      const auto delta = std::fmod(street->angle() - nextStreet->angle(), std::numbers::pi);
      destinationNode->addAgent(delta, agentId);
      m_agentNextStreetId.emplace(agentId, nextStreet->id());
    }
  }

  template <typename Id, typename Size, typename Delay>
    requires(std::unsigned_integral<Id> && std::unsigned_integral<Size> &&
             is_numeric_v<Delay>)
  void Dynamics<Id, Size, Delay>::m_evolveNodes() {
    for (const auto& [nodeId, node] : m_graph.nodeSet()) {
      for (const auto [angle, agentId] : node->agents()) {
        const auto& nextStreet{m_graph.streetSet()[m_agentNextStreetId[agentId]]};

        if (nextStreet->density() < 1) {
          node->removeAgent(agentId);
          m_agents[agentId]->setStreetId(nextStreet->id());
          this->setAgentSpeed(agentId);
          m_agents[agentId]->incrementDelay(std::ceil(nextStreet->length() /
                                                  m_agents[agentId]->speed()));
          nextStreet->enqueue(agentId);
          m_agentNextStreetId.erase(agentId);
        } else if (m_forcePriorities) {
          break;
        } else {
          continue;
        }
      }
      if (node->isTrafficLight()) {
        node->increaseCounter();
      }
    }
  }

  template <typename Id, typename Size, typename Delay>
    requires(std::unsigned_integral<Id> && std::unsigned_integral<Size> &&
             is_numeric_v<Delay>)
  void Dynamics<Id, Size, Delay>::m_evolveAgents() {
    for (const auto& [agentId, agent] : this->m_agents) {
      if (agent->delay() > 0) {
        if (agent->delay() > 1) {
        agent->incrementDistance();
        } else if (agent->streetId().has_value()) {
          double distance{
              std::fmod(this->m_graph.streetSet()[agent->streetId().value()]->length(),
                        agent->speed())};
          if (distance < std::numeric_limits<double>::epsilon()) {
            agent->incrementDistance();
          } else {
            agent->incrementDistance(distance);
          }
        }
        agent->decrementDelay();
      } else if (!agent->streetId().has_value()) {
        assert(agent->srcNodeId().has_value());
        const auto& srcNode{this->m_graph.nodeSet()[agent->srcNodeId().value()]};
        if (srcNode->isFull()) {
          continue;
        }
        const auto& nextStreet{m_graph.streetSet()[this->m_nextStreetId(agentId, srcNode->id())]};
        if (nextStreet->density() == 1) {
          continue;
        }
        assert(srcNode->id() == nextStreet->nodePair().first);
        srcNode->addAgent(agentId);
        m_agentNextStreetId.emplace(agentId, nextStreet->id());
      }
      agent->incrementTime();
    }
  }

  template <typename Id, typename Size, typename Delay>
    requires(std::unsigned_integral<Id> && std::unsigned_integral<Size> &&
             is_numeric_v<Delay>)
  void Dynamics<Id, Size, Delay>::setItineraries(std::span<Itinerary<Id>> itineraries) {
    std::ranges::for_each(itineraries, [this](const auto& itinerary) {
      this->m_itineraries.insert(std::make_unique<Itinerary<Id>>(itinerary));
    });
  }

  template <typename Id, typename Size, typename Delay>
    requires(std::unsigned_integral<Id> && std::unsigned_integral<Size> &&
             is_numeric_v<Delay>)
  void Dynamics<Id, Size, Delay>::setSeed(unsigned int seed) {
    m_generator.seed(seed);
  }

  template <typename Id, typename Size, typename Delay>
    requires(std::unsigned_integral<Id> && std::unsigned_integral<Size> &&
             is_numeric_v<Delay>)
  void Dynamics<Id, Size, Delay>::setMinSpeedRateo(double minSpeedRateo) {
    if (minSpeedRateo < 0. || minSpeedRateo > 1.) {
      throw std::invalid_argument(
          buildLog("The minim speed rateo must be between 0 and 1"));
    }
    m_minSpeedRateo = minSpeedRateo;
  }

  template <typename Id, typename Size, typename Delay>
    requires(std::unsigned_integral<Id> && std::unsigned_integral<Size> &&
             is_numeric_v<Delay>)
  void Dynamics<Id, Size, Delay>::setErrorProbability(double errorProbability) {
    if (errorProbability < 0. || errorProbability > 1.) {
      throw std::invalid_argument(
          buildLog("The error probability must be between 0 and 1"));
    }
    m_errorProbability = errorProbability;
  }

  template <typename Id, typename Size, typename Delay>
    requires(std::unsigned_integral<Id> && std::unsigned_integral<Size> &&
             is_numeric_v<Delay>)
  void Dynamics<Id, Size, Delay>::updatePaths() {
    const Size dimension = m_graph.adjMatrix().getRowDim();
    for (const auto& [itineraryId, itinerary] : m_itineraries) {
      SparseMatrix<Id, bool> path{dimension, dimension};
      // cycle over the nodes
      for (Size i{0}; i < dimension; ++i) {
        if (i == itinerary->destination()) {
          continue;
        }
        auto result{m_graph.shortestPath(i, itinerary->destination())};
        if (!result.has_value()) {
          continue;
        }
        // save the minimum distance between i and the destination
        const auto minDistance{result.value().distance()};
        for (const auto& node : m_graph.adjMatrix().getRow(i)) {
          // init distance from a neighbor node to the destination to zero
          double distance{0.};

          // can't dereference because risk undefined behavior
          auto streetResult = m_graph.street(i, node.first);
          if (streetResult == nullptr) {
            continue;
          }
          auto streetLength{(*streetResult)->length()};
          // TimePoint expectedTravelTime{
          //     streetLength};  // / street->maxSpeed()};  // TODO: change into input velocity
          result = m_graph.shortestPath(node.first, itinerary->destination());
          if (result.has_value()) {
            // if the shortest path exists, save the distance
            distance = result.value().distance();
          } else if (node.first != itinerary->destination()) {
            // if the node is the destination, the distance is zero, otherwise the iteration is skipped
            continue;
          }

          // if (!(distance > minDistance + expectedTravelTime)) {
          if (minDistance == distance + streetLength) {
            // std::cout << "minDistance: " << minDistance << " distance: " << distance
            //           << " streetLength: " << streetLength << '\n';
            // std::cout << "Inserting " << i << ';' << node.first << '\n';
            path.insert(i, node.first, true);
          }
        }
        itinerary->setPath(path);
      }
    }
  }

  template <typename Id, typename Size, typename Delay>
    requires(std::unsigned_integral<Id> && std::unsigned_integral<Size> &&
             is_numeric_v<Delay>)
  void Dynamics<Id, Size, Delay>::evolve(bool reinsert_agents) {
    // move the first agent of each street queue, if possible, putting it in the next node
    this->m_evolveStreets(reinsert_agents);
    // move all the agents from each node, if possible
    this->m_evolveNodes();
    // cycle over agents and update their times
    this->m_evolveAgents();
    // increment time simulation
    ++this->m_time;
  }

  template <typename Id, typename Size, typename Delay>
    requires(std::unsigned_integral<Id> && std::unsigned_integral<Size> &&
             is_numeric_v<Delay>)
  const std::unordered_map<Id, std::unique_ptr<Itinerary<Id>>>&
  Dynamics<Id, Size, Delay>::itineraries() const {
    return m_itineraries;
  }

  template <typename Id, typename Size, typename Delay>
    requires(std::unsigned_integral<Id> && std::unsigned_integral<Size> &&
             is_numeric_v<Delay>)
  const std::map<Id, std::unique_ptr<Agent<Id, Size, Delay>>>&
  Dynamics<Id, Size, Delay>::agents() const {
    return this->m_agents;
  }

  template <typename Id, typename Size, typename Delay>
    requires(std::unsigned_integral<Id> && std::unsigned_integral<Size> &&
             is_numeric_v<Delay>)
  TimePoint Dynamics<Id, Size, Delay>::time() const {
    return m_time;
  }

  template <typename Id, typename Size, typename Delay>
    requires(std::unsigned_integral<Id> && std::unsigned_integral<Size> &&
             is_numeric_v<Delay>)
  void Dynamics<Id, Size, Delay>::addAgent(const Agent<Id, Size, Delay>& agent) {
    if (this->m_agents.contains(agent.id())) {
      throw std::invalid_argument(buildLog("Agent " + std::to_string(agent.id()) +
                           " already exists."));
    }
    this->m_agents.emplace(agent.id(), std::make_unique<Agent<Id, Size, Delay>>(agent));
  }
  template <typename Id, typename Size, typename Delay>
    requires(std::unsigned_integral<Id> && std::unsigned_integral<Size> &&
             is_numeric_v<Delay>)
  void Dynamics<Id, Size, Delay>::addAgent(std::unique_ptr<Agent<Id, Size, Delay>> agent) {
    if (this->m_agents.contains(agent->id())) {
      throw std::invalid_argument(buildLog("Agent " + std::to_string(agent->id()) +
                           " already exists."));
    }
    this->m_agents.emplace(agent->id(), std::move(agent));
  }
  template <typename Id, typename Size, typename Delay>
    requires(std::unsigned_integral<Id> && std::unsigned_integral<Size> &&
             is_numeric_v<Delay>)
  void Dynamics<Id, Size, Delay>::addAgents(Id itineraryId,
                                            Size nAgents,
                                            std::optional<Id> srcNodeId) {
    auto itineraryIt{m_itineraries.find(itineraryId)};
    if (itineraryIt == m_itineraries.end()) {
      throw std::invalid_argument(
          buildLog("Itinerary " + std::to_string(itineraryId) + " not found"));
    }
    Size agentId{0};
    if (!this->m_agents.empty()) {
      agentId = this->m_agents.rbegin()->first + 1;
    }
    for (auto i{0}; i < nAgents; ++i, ++agentId) {
      this->addAgent(Agent<Id, Size, Delay>{agentId, itineraryId});
      if (srcNodeId.has_value()) {
        this->m_agents[agentId]->setSourceNodeId(srcNodeId.value());
      }
    }
  }

  template <typename Id, typename Size, typename Delay>
    requires(std::unsigned_integral<Id> && std::unsigned_integral<Size> &&
             is_numeric_v<Delay>)
  template <typename... Tn>
    requires(is_agent_v<Tn> && ...)
  void Dynamics<Id, Size, Delay>::addAgents(Tn... agents) {}

  template <typename Id, typename Size, typename Delay>
    requires(std::unsigned_integral<Id> && std::unsigned_integral<Size> &&
             is_numeric_v<Delay>)
  template <typename T1, typename... Tn>
    requires(is_agent_v<T1> && (is_agent_v<Tn> && ...))
  void Dynamics<Id, Size, Delay>::addAgents(T1 agent, Tn... agents) {
    addAgent(agent);
    addAgents(agents...);
  }

  template <typename Id, typename Size, typename Delay>
    requires(std::unsigned_integral<Id> && std::unsigned_integral<Size> &&
             is_numeric_v<Delay>)
  void Dynamics<Id, Size, Delay>::addAgents(std::span<Agent<Id, Size, Delay>> agents) {
    std::ranges::for_each(agents, [this](const auto& agent) -> void {
      this->m_agents.push_back(std::make_unique(agent));
    });
  }

  template <typename Id, typename Size, typename Delay>
    requires(std::unsigned_integral<Id> && std::unsigned_integral<Size> &&
             is_numeric_v<Delay>)
  void Dynamics<Id, Size, Delay>::addAgentsUniformly(Size nAgents,
                                                     std::optional<Id> itineraryId) {
    if (this->m_itineraries.empty()) {
      // TODO: make this possible for random agents
      throw std::runtime_error(
          buildLog("It is not possible to add random agents without itineraries."));
    }
    const bool randomItinerary{!itineraryId.has_value()};
    std::uniform_int_distribution<Size> itineraryDist{
        0, static_cast<Size>(this->m_itineraries.size() - 1)};
    std::uniform_int_distribution<Size> streetDist{
        0, static_cast<Size>(this->m_graph.streetSet().size() - 1)};
    for (Size i{0}; i < nAgents; ++i) {
      if (randomItinerary) {
        itineraryId = itineraryDist(this->m_generator);
      }
      Id agentId{0};
      if (!this->m_agents.empty()) {
        agentId = this->m_agents.rbegin()->first + 1;
      }
      Id streetId{0};
      do {
        // I dunno why this works and the following doesn't
        const auto& streetSet = this->m_graph.streetSet();
        auto streetIt = streetSet.begin();
        // auto streetIt = this->m_graph->streetSet().begin();
        Size step = streetDist(this->m_generator);
        std::advance(streetIt, step);
        streetId = streetIt->first;
      } while (this->m_graph.streetSet()[streetId]->density() == 1);
      const auto& street{this->m_graph.streetSet()[streetId]};
      Agent<Id, Size, Delay> agent{
          agentId, itineraryId.value(), street->nodePair().first};
      agent.setStreetId(streetId);
      this->addAgent(agent);
      this->setAgentSpeed(agentId);
      this->m_agents[agentId]->incrementDelay(
          std::ceil(street->length() / this->m_agents[agentId]->speed()));
      street->enqueue(agentId);
      ++agentId;
    }
  }

  template <typename Id, typename Size, typename Delay>
    requires(std::unsigned_integral<Id> && std::unsigned_integral<Size> &&
             is_numeric_v<Delay>)
  void Dynamics<Id, Size, Delay>::removeAgent(Size agentId) {
    auto agentIt{m_agents.find(agentId)};
    if (agentIt == m_agents.end()) {
      throw std::invalid_argument(buildLog("Agent " + std::to_string(agentId) +
                           " not found."));
    }
    m_agents.erase(agentId);
  }

  template <typename Id, typename Size, typename Delay>
    requires(std::unsigned_integral<Id> && std::unsigned_integral<Size> &&
             is_numeric_v<Delay>)
  template <typename T1, typename... Tn>
    requires(std::is_convertible_v<T1, Size> && (std::is_convertible_v<Tn, Size> && ...))
  void Dynamics<Id, Size, Delay>::removeAgents(T1 id, Tn... ids) {
    removeAgent(id);
    removeAgents(ids...);
  }

  template <typename Id, typename Size, typename Delay>
    requires(std::unsigned_integral<Id> && std::unsigned_integral<Size> &&
             is_numeric_v<Delay>)
  void Dynamics<Id, Size, Delay>::addItinerary(const Itinerary<Id>& itinerary) {
    m_itineraries.emplace(itinerary.id(), std::make_unique<Itinerary<Id>>(itinerary));
  }

  template <typename Id, typename Size, typename Delay>
    requires(std::unsigned_integral<Id> && std::unsigned_integral<Size> &&
             is_numeric_v<Delay>)
  void Dynamics<Id, Size, Delay>::addItinerary(std::unique_ptr<Itinerary<Id>> itinerary) {
    m_itineraries.emplace(itinerary.id(), std::move(itinerary));
  }

  template <typename Id, typename Size, typename Delay>
    requires(std::unsigned_integral<Id> && std::unsigned_integral<Size> &&
             is_numeric_v<Delay>)
  template <typename... Tn>
    requires(is_itinerary_v<Tn> && ...)
  void Dynamics<Id, Size, Delay>::addItineraries(Tn... itineraries) {
    (this->addItinerary(itineraries), ...);
  }

  template <typename Id, typename Size, typename Delay>
    requires(std::unsigned_integral<Id> && std::unsigned_integral<Size> &&
             is_numeric_v<Delay>)
  void Dynamics<Id, Size, Delay>::addItineraries(std::span<Itinerary<Id>> itineraries) {
    std::ranges::for_each(itineraries, [this](const auto& itinerary) -> void {
      this->m_itineraries.push_back(std::make_unique<Itinerary<Id>>(itinerary));
    });
  }

  template <typename Id, typename Size, typename Delay>
    requires(std::unsigned_integral<Id> && std::unsigned_integral<Size> &&
             is_numeric_v<Delay>)
  void Dynamics<Id, Size, Delay>::resetTime() {
    m_time = 0;
  }

  // template <typename Id, typename Size, typename Delay>
  //   requires(std::unsigned_integral<Id> && std::unsigned_integral<Size> &&
  //            is_numeric_v<Delay>)
  // template <typename F, typename... Tn>
  //   requires(std::is_invocable_v<F, Tn...>)
  // void Dynamics<Id, Size, Delay>::evolve(F f, Tn... args) {
  //   f(args...);
  // }

  template <typename Id, typename Size, typename Delay>
    requires(std::unsigned_integral<Id> && std::unsigned_integral<Size> &&
             is_numeric_v<Delay>)
  Measurement<double> Dynamics<Id, Size, Delay>::meanSpeed() const {
    if (m_agents.size() == 0) {
      return Measurement(0., 0.);
    }
    const double mean{std::accumulate(m_agents.cbegin(),
                                      m_agents.cend(),
                                      0.,
                                      [](double sum, const auto& agent) {
                                        return sum + agent.second->speed();
                                      }) /
                      m_agents.size()};
    if (m_agents.size() == 1) {
      return Measurement(mean, 0.);
    }
    const double variance{
        std::accumulate(m_agents.cbegin(),
                        m_agents.cend(),
                        0.,
                        [mean](double sum, const auto& agent) {
                          return sum + std::pow(agent.second->speed() - mean, 2);
                        }) /
        (m_agents.size() - 1)};
    return Measurement(mean, std::sqrt(variance));
  }

  template <typename Id, typename Size, typename Delay>
    requires(std::unsigned_integral<Id> && std::unsigned_integral<Size> &&
             is_numeric_v<Delay>)
  Measurement<double> Dynamics<Id, Size, Delay>::streetMeanDensity() const {
    if (m_graph.streetSet().size() == 0) {
      return Measurement(0., 0.);
    }
    const double mean{std::accumulate(m_graph.streetSet().cbegin(),
                                      m_graph.streetSet().cend(),
                                      0.,
                                      [](double sum, const auto& street) {
                                        return sum + street.second->density();
                                      }) /
                      m_graph.streetSet().size()};
    const double variance{
        std::accumulate(m_graph.streetSet().cbegin(),
                        m_graph.streetSet().cend(),
                        0.,
                        [mean](double sum, const auto& street) {
                          return sum + std::pow(street.second->density() - mean, 2);
                        }) /
        (m_graph.streetSet().size() - 1)};
    return Measurement(mean, std::sqrt(variance));
  }
  template <typename Id, typename Size, typename Delay>
    requires(std::unsigned_integral<Id> && std::unsigned_integral<Size> &&
             is_numeric_v<Delay>)
  Measurement<double> Dynamics<Id, Size, Delay>::streetMeanFlow() const {
    std::vector<double> flows;
    flows.reserve(m_graph.streetSet().size());
    for (const auto& [streetId, street] : m_graph.streetSet()) {
      auto speedOpt{this->streetMeanSpeed(streetId)};
      if (speedOpt.has_value()) {
        double flow{street->density() * speedOpt.value()};
        flows.push_back(flow);
      } else {
        flows.push_back(street->density());  // 0 * NaN = 0
      }
    }
    return Measurement(flows);
  }
  template <typename Id, typename Size, typename Delay>
    requires(std::unsigned_integral<Id> && std::unsigned_integral<Size> &&
             is_numeric_v<Delay>)
  Measurement<double> Dynamics<Id, Size, Delay>::streetMeanFlow(double threshold,
                                                                bool above) const {
    std::vector<double> flows;
    flows.reserve(m_graph.streetSet().size());
    for (const auto& [streetId, street] : m_graph.streetSet()) {
      if (above && street->density() > threshold) {
        auto speedOpt{this->streetMeanSpeed(streetId)};
        if (speedOpt.has_value()) {
          double flow{street->density() * speedOpt.value()};
          flows.push_back(flow);
        } else {
          flows.push_back(street->density());  // 0 * NaN = 0
        }
      } else if (!above && street->density() < threshold) {
        auto speedOpt{this->streetMeanSpeed(streetId)};
        if (speedOpt.has_value()) {
          double flow{street->density() * speedOpt.value()};
          flows.push_back(flow);
        } else {
          flows.push_back(street->density());  // 0 * NaN = 0
        }
      }
    }
    return Measurement(flows);
  }
  template <typename Id, typename Size, typename Delay>
    requires(std::unsigned_integral<Id> && std::unsigned_integral<Size> &&
             is_numeric_v<Delay>)
  Measurement<double> Dynamics<Id, Size, Delay>::meanTravelTime(bool clearData) {
    if (m_travelTimes.size() == 0) {
      return Measurement(0., 0.);
    }
    const double mean{std::accumulate(m_travelTimes.cbegin(), m_travelTimes.cend(), 0.) /
                      m_travelTimes.size()};
    const double variance{std::accumulate(m_travelTimes.cbegin(),
                                          m_travelTimes.cend(),
                                          0.,
                                          [mean](double sum, const auto& travelTime) {
                                            return sum + std::pow(travelTime - mean, 2);
                                          }) /
                          (m_travelTimes.size() - 1)};
    if (clearData) {
      m_travelTimes.clear();
    }
    return Measurement(mean, std::sqrt(variance));
  }

  template <typename Id, typename Size, typename Delay>
    requires(std::unsigned_integral<Id> && std::unsigned_integral<Size> &&
             std::unsigned_integral<Delay>)
  class FirstOrderDynamics : public Dynamics<Id, Size, Delay> {
  public:
    FirstOrderDynamics() = delete;
    /// @brief Construct a new First Order Dynamics object
    /// @param graph, The graph representing the network
    FirstOrderDynamics(Graph<Id, Size>& graph);
    /// @brief Set the speed of an agent
    /// @param agentId The id of the agent
    /// @throw std::invalid_argument, If the agent is not found
    void setAgentSpeed(Size agentId) override;
    /// @brief Get the mean speed of a street
    /// @details The mean speed of a street is given by the formula:
    /// \f$ v_{\text{mean}} = v_{\text{max}} \left(1 - \frac{\alpha}{2} \left( n - 1\right)  \right) \f$
    /// where \f$ v_{\text{max}} \f$ is the maximum speed of the street, \f$ \alpha \f$ is the minimum speed rateo divided by the capacity
    /// and \f$ n \f$ is the number of agents in the street
    std::optional<double> streetMeanSpeed(Id streetId) const override;
    /// @brief Get the mean speed of the streets
    /// @return Measurement The mean speed of the agents and the standard deviation
    Measurement<double> streetMeanSpeed() const override;
    /// @brief Get the mean speed of the streets
    /// @param threshold The density threshold to consider
    /// @param above If true, the function returns the mean speed of the streets with a density above the threshold, otherwise below
    /// @return Measurement The mean speed of the agents and the standard deviation
    Measurement<double> streetMeanSpeed(double threshold, bool above) const override;
  };

  template <typename Id, typename Size, typename Delay>
    requires(std::unsigned_integral<Id> && std::unsigned_integral<Size> &&
             std::unsigned_integral<Delay>)
  FirstOrderDynamics<Id, Size, Delay>::FirstOrderDynamics(Graph<Id, Size>& graph)
      : Dynamics<Id, Size, Delay>(graph) {}

  template <typename Id, typename Size, typename Delay>
    requires(std::unsigned_integral<Id> && std::unsigned_integral<Size> &&
             std::unsigned_integral<Delay>)
  void FirstOrderDynamics<Id, Size, Delay>::setAgentSpeed(Size agentId) {
    const auto& street{
        this->m_graph.streetSet()[this->m_agents[agentId]->streetId().value()]};
    double speed{street->maxSpeed() * (1. - this->m_minSpeedRateo * street->density())};
    this->m_agents[agentId]->setSpeed(speed);
  }

  template <typename Id, typename Size, typename Delay>
    requires(std::unsigned_integral<Id> && std::unsigned_integral<Size> &&
             std::unsigned_integral<Delay>)
  std::optional<double> FirstOrderDynamics<Id, Size, Delay>::streetMeanSpeed(
      Id streetId) const {
    const auto& street{this->m_graph.streetSet().at(streetId)};
    if (street->queue().empty()) {
      return std::nullopt;
    }
<<<<<<< HEAD
    // if (this->m_agents.at(street->queue().front())->delay() > 0) {
    //   auto n = static_cast<Size>(street->queue().size());
    //   double alpha{this->m_minSpeedRateo / street->capacity()};
    //   return street->maxSpeed() * (1 - 0.5 * alpha * (n - 1));
    // }
    double meanSpeed{0.};
    Size n{0};
    for (const auto& agentId : street->queue()) {
      meanSpeed += this->m_agents.at(agentId)->speed();
      ++n;
=======
    double meanSpeed{0.};
    Size n{0};
    if (this->m_agents.at(street->queue().front())->delay() > 0) {
      n = static_cast<Size>(street->queue().size());
      double alpha{this->m_minSpeedRateo / street->capacity()};
      meanSpeed = street->maxSpeed() * n * (1. - 0.5 * alpha * (n - 1.));
    } else {
      for (const auto& agentId : street->queue()) {
        meanSpeed += this->m_agents.at(agentId)->speed();
        ++n;
      }
>>>>>>> 8d8ae14d
    }
    for (const auto& [angle, agentId] : this->m_graph.nodeSet().at(street->nodePair().second)->agents()) {
      const auto& agent{this->m_agents.at(agentId)};
      if (agent->streetId().has_value() && agent->streetId().value() == streetId) {
        meanSpeed += agent->speed();
        ++n;
      }
    }
    return meanSpeed / n;
  }

  template <typename Id, typename Size, typename Delay>
    requires(std::unsigned_integral<Id> && std::unsigned_integral<Size> &&
             std::unsigned_integral<Delay>)
  Measurement<double> FirstOrderDynamics<Id, Size, Delay>::streetMeanSpeed() const {
    if (this->m_agents.size() == 0) {
      return Measurement(0., 0.);
    }
    std::vector<double> speeds;
    speeds.reserve(this->m_graph.streetSet().size());
    for (const auto& [streetId, street] : this->m_graph.streetSet()) {
      auto speedOpt{this->streetMeanSpeed(streetId)};
      if (speedOpt.has_value()) {
        speeds.push_back(speedOpt.value());
      }
    }
    return Measurement(speeds);
  }
  template <typename Id, typename Size, typename Delay>
    requires(std::unsigned_integral<Id> && std::unsigned_integral<Size> &&
             std::unsigned_integral<Delay>)
  Measurement<double> FirstOrderDynamics<Id, Size, Delay>::streetMeanSpeed(
      double threshold, bool above) const {
    if (this->m_agents.size() == 0) {
      return Measurement(0., 0.);
    }
    std::vector<double> speeds;
    speeds.reserve(this->m_graph.streetSet().size());
    for (const auto& [streetId, street] : this->m_graph.streetSet()) {
      if (above) {
        if (street->density() > threshold) {
          auto speedOpt{this->streetMeanSpeed(streetId)};
          if (speedOpt.has_value()) {
            speeds.push_back(speedOpt.value());
          }
        }
      } else {
        if (street->density() < threshold) {
          auto speedOpt{this->streetMeanSpeed(streetId)};
          if (speedOpt.has_value()) {
            speeds.push_back(speedOpt.value());
          }
        }
      }
    }
    return Measurement(speeds);
  }

  template <typename Id, typename Size>
    requires(std::unsigned_integral<Id> && std::unsigned_integral<Size>)
  class SecondOrderDynamics : public Dynamics<Id, Size, double> {
  public:
    void setAgentSpeed(Size agentId);
    void setSpeed();
  };

  template <typename Id, typename Size>
    requires(std::unsigned_integral<Id> && std::unsigned_integral<Size>)
  void SecondOrderDynamics<Id, Size>::setAgentSpeed(Size agentId) {}

  template <typename Id, typename Size>
    requires(std::unsigned_integral<Id> && std::unsigned_integral<Size>)
  void SecondOrderDynamics<Id, Size>::setSpeed() {}

};  // namespace dsm

#endif<|MERGE_RESOLUTION|>--- conflicted
+++ resolved
@@ -891,18 +891,6 @@
     if (street->queue().empty()) {
       return std::nullopt;
     }
-<<<<<<< HEAD
-    // if (this->m_agents.at(street->queue().front())->delay() > 0) {
-    //   auto n = static_cast<Size>(street->queue().size());
-    //   double alpha{this->m_minSpeedRateo / street->capacity()};
-    //   return street->maxSpeed() * (1 - 0.5 * alpha * (n - 1));
-    // }
-    double meanSpeed{0.};
-    Size n{0};
-    for (const auto& agentId : street->queue()) {
-      meanSpeed += this->m_agents.at(agentId)->speed();
-      ++n;
-=======
     double meanSpeed{0.};
     Size n{0};
     if (this->m_agents.at(street->queue().front())->delay() > 0) {
@@ -914,7 +902,6 @@
         meanSpeed += this->m_agents.at(agentId)->speed();
         ++n;
       }
->>>>>>> 8d8ae14d
     }
     for (const auto& [angle, agentId] : this->m_graph.nodeSet().at(street->nodePair().second)->agents()) {
       const auto& agent{this->m_agents.at(agentId)};
