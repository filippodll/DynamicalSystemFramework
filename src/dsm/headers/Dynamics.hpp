/// @file       /src/dsm/headers/Dynamics.hpp
/// @brief      Defines the Dynamics class.
///
/// @details    This file contains the definition of the Dynamics class.
///             The Dynamics class represents the dynamics of the network. It is templated by the type
///             of the graph's id and the type of the graph's capacity.
///             The graph's id and capacity must be unsigned integral types.

#ifndef dynamics_hpp
#define dynamics_hpp

#include <algorithm>
#include <concepts>
#include <vector>
#include <random>
#include <span>
#include <numeric>
#include <unordered_map>
#include <cmath>

#include "Agent.hpp"
#include "Itinerary.hpp"
#include "Graph.hpp"
#include "SparseMatrix.hpp"
#include "../utility/TypeTraits/is_agent.hpp"
#include "../utility/TypeTraits/is_itinerary.hpp"
#include "../utility/Logger.hpp"

namespace dsm {

  using TimePoint = long long unsigned int;

  /// @brief The Measurement struct represents the mean of a quantity and its standard deviation
  /// @tparam T The type of the mean and the standard deviation
  /// @param mean The mean
  /// @param error The standard deviation of the sample
  template <typename T>
  struct Measurement {
    T mean;
    T error;

    Measurement(T mean, T error) : mean{mean}, error{error} {}
    Measurement(const std::vector<T>& data) {
      if (data.size() == 0) {
        mean = 0.;
        error = 0.;
      } else {
<<<<<<< HEAD
        const double cmean{std::accumulate(data.cbegin(), data.cend(), 0.) / data.size()};
        if (data.size() < 2) {
          mean = cmean;
          error = 0.;
        } else {
          const double cvariance{std::accumulate(data.cbegin(),
                                      data.cend(),
                                      0.,
                                      [cmean](double sum, const auto& value) {
                                        return sum + std::pow(value - cmean, 2);
                                      }) /
                      (data.size() - 1)};
          mean = cmean;
=======
        mean = std::accumulate(data.cbegin(), data.cend(), 0.) / data.size();
        if (data.size() < 2) {
          error = 0.;
        } else {
          const double cvariance{std::accumulate(data.cbegin(),
                                                 data.cend(),
                                                 0.,
                                                 [this](double sum, const auto& value) {
                                                   return sum + std::pow(value - mean, 2);
                                                 }) /
                                 (data.size() - 1)};
>>>>>>> 5ca56e6d
          error = std::sqrt(cvariance);
        }
      }
    }
  };

  /// @brief The Dynamics class represents the dynamics of the network.
  /// @tparam Id, The type of the graph's id. It must be an unsigned integral type.
  /// @tparam Size, The type of the graph's capacity. It must be an unsigned integral type.
  template <typename Id, typename Size, typename Delay>
    requires(std::unsigned_integral<Id> && std::unsigned_integral<Size> &&
             is_numeric_v<Delay>)
  class Dynamics {
  protected:
    std::unordered_map<Id, std::unique_ptr<Itinerary<Id>>> m_itineraries;
    std::map<Id, std::unique_ptr<Agent<Id, Size, Delay>>> m_agents;
    TimePoint m_time;
    std::unique_ptr<Graph<Id, Size>> m_graph;
    double m_errorProbability;
    double m_minSpeedRateo;
    mutable std::mt19937_64 m_generator{std::random_device{}()};
    std::uniform_real_distribution<double> m_uniformDist{0., 1.};
    std::vector<unsigned int> m_travelTimes;

    /// @brief Evolve the streets
    /// @details If possible, removes the first agent of each street queue, putting it in the destination node.
    virtual void m_evolveStreets();
    /// @brief Evolve the nodes
    /// @details If possible, removes all agents from each node, putting them in the next street.
    /// If the error probability is not zero, the agents can move to a random street.
    /// If the agent is in the destination node, it is removed from the simulation (and then reinserted if reinsert_agents is true)
    /// @param reinsert_agents If true, the agents are reinserted in the simulation after they reach their destination
    virtual void m_evolveNodes(bool reinsert_agents);
    /// @brief Evolve the agents.
    /// @details Puts all new agents on a street, if possible, decrements all delays
    /// and increments all travel times.
    virtual void m_evolveAgents();

  public:
    Dynamics() = delete;
    /// @brief Construct a new Dynamics object
    /// @param graph The graph representing the network
    Dynamics(const Graph<Id, Size>& graph);

    /// @brief Set the itineraries
    /// @param itineraries The itineraries
    void setItineraries(std::span<Itinerary<Id>> itineraries);
    /// @brief Set the seed for the graph's random number generator
    /// @param seed The seed
    void setSeed(unsigned int seed);
    /// @brief Set the minim speed rateo, i.e. the minim speed with respect to the speed limit
    /// @param minSpeedRateo The minim speed rateo
    /// @throw std::invalid_argument If the minim speed rateo is not between 0 and 1
    void setMinSpeedRateo(double minSpeedRateo);
    /// @brief Set the error probability
    /// @param errorProbability The error probability
    /// @throw std::invalid_argument If the error probability is not between 0 and 1
    void setErrorProbability(double errorProbability);
    /// @brief Set the speed of an agent
    /// @details This is a pure-virtual function, it must be implemented in the derived classes
    /// @param agentId The id of the agent
    virtual void setAgentSpeed(Size agentId) = 0;

    /// @brief Update the paths of the itineraries based on the actual travel times
    virtual void updatePaths();
    /// @brief Evolve the simulation
    /// @details Evolve the simulation by moving the agents and updating the travel times.
    /// In particular:
    /// - Move the first agent of each street queue, if possible, putting it in the next node
    /// - Move the agents from each node, if possible, putting them in the next street and giving them a speed.
    /// If the error probability is not zero, the agents can move to a random street.
    /// If the agent is in the destination node, it is removed from the simulation (and then reinserted if reinsert_agents is true)
    /// - Cycle over agents and update their times
    /// @param reinsert_agents If true, the agents are reinserted in the simulation after they reach their destination
    virtual void evolve(bool reinsert_agents = false);

    /// @brief Get the graph
    /// @return const Graph<Id, Size>&, The graph
    const Graph<Id, Size>& graph() const;
    /// @brief Get the itineraries
    /// @return const std::unordered_map<Id, Itinerary<Id>>&, The itineraries
    const std::unordered_map<Id, std::unique_ptr<Itinerary<Id>>>& itineraries() const;
    /// @brief Get the agents
    /// @return const std::unordered_map<Id, Agent<Id>>&, The agents
    const std::map<Id, std::unique_ptr<Agent<Id, Size, Delay>>>& agents() const;
    /// @brief Get the time
    /// @return TimePoint The time
    TimePoint time() const;

    /// @brief Add an agent to the simulation
    /// @param agent The agent
    void addAgent(const Agent<Id, Size, Delay>& agent);
    /// @brief Add an agent to the simulation
    /// @param agent std::unique_ptr to the agent
    void addAgent(std::unique_ptr<Agent<Id, Size, Delay>> agent);
    /// @brief Add a pack of agents to the simulation
    /// @param itineraryId The index of the itinerary
    /// @param nAgents The number of agents to add
    /// @throw std::invalid_argument If the itinerary is not found
    /// @details adds nAgents agents with the same itinerary of id itineraryId
    void addAgents(Id itineraryId, Size nAgents = 1);
    /// @brief Add a pack of agents to the simulation
    /// @param agents Parameter pack of agents
    template <typename... Tn>
      requires(is_agent_v<Tn> && ...)
    void addAgents(Tn... agents);
    /// @brief Add a pack of agents to the simulation
    /// @param agent An agent
    /// @param agents Parameter pack of agents
    template <typename T1, typename... Tn>
      requires(is_agent_v<T1> && (is_agent_v<Tn> && ...))
    void addAgents(T1 agent, Tn... agents);
    /// @brief Add a set of agents to the simulation
    /// @param agents Generic container of agents, represented by an std::span
    void addAgents(std::span<Agent<Id, Size, Delay>> agents);
    /// @brief Add a set of agents to the simulation
    /// @param nAgents The number of agents to add
    /// @param uniformly If true, the agents are added uniformly on the streets
    /// @throw std::runtime_error If there are no itineraries
    virtual void addRandomAgents(Size nAgents, bool uniformly = false);

    /// @brief Remove an agent from the simulation
    /// @param agentId the id of the agent to remove
    void removeAgent(Size agentId);
    template <typename T1, typename... Tn>
      requires(std::is_convertible_v<T1, Size> &&
               (std::is_convertible_v<Tn, Size> && ...))
    /// @brief Remove a pack of agents from the simulation
    /// @param id the id of the first agent to remove
    /// @param ids the pack of ides of the agents to remove
    void removeAgents(T1 id, Tn... ids);

    /// @brief Add an itinerary
    /// @param itinerary The itinerary
    void addItinerary(const Itinerary<Id>& itinerary);
    /// @brief Add an itinerary
    /// @param itinerary std::unique_ptr to the itinerary
    void addItinerary(std::unique_ptr<Itinerary<Id>> itinerary);
    template <typename... Tn>
      requires(is_itinerary_v<Tn> && ...)
    void addItineraries(Tn... itineraries);
    /// @brief Add a pack of itineraries
    /// @tparam T1
    /// @tparam ...Tn
    /// @param itinerary
    /// @param ...itineraries
    template <typename T1, typename... Tn>
      requires(is_itinerary_v<T1> && (is_itinerary_v<Tn> && ...))
    void addItineraries(T1 itinerary, Tn... itineraries);
    /// @brief Add a set of itineraries
    /// @param itineraries Generic container of itineraries, represented by an std::span
    void addItineraries(std::span<Itinerary<Id>> itineraries);

    /// @brief Reset the simulation time
    void resetTime();

    /// @brief Evolve the simulation
    /// @tparam F The type of the function to call
    /// @tparam ...Tn The types of the arguments of the function
    /// @param f The function to call
    /// @param ...args The arguments of the function
    template <typename F, typename... Tn>
      requires std::is_invocable_v<F, Tn...>
    void evolve(F f, Tn... args);    

    /// @brief Get the mean speed of the agents
    /// @return Measurement<double> The mean speed of the agents and the standard deviation
    Measurement<double> meanSpeed() const;
    // TODO: implement the following functions
    // We can implement the base version of these functions by cycling over agents... I won't do it for now.
    // Grufoony - 19/02/2024
    virtual std::optional<double> streetMeanSpeed(Id) const = 0;
    virtual Measurement<double> streetMeanSpeed() const = 0;
    virtual Measurement<double> streetMeanSpeed(double, bool) const = 0;
    /// @brief Get the mean density of the streets
    /// @return Measurement<double> The mean density of the streets and the standard deviation
    Measurement<double> streetMeanDensity() const;
    /// @brief Get the mean flow of the streets
    /// @return Measurement<double> The mean flow of the streets and the standard deviation
    Measurement<double> streetMeanFlow() const;
    /// @brief Get the mean flow of the streets
    /// @param threshold The density threshold to consider
    /// @param above If true, the function returns the mean flow of the streets with a density above the threshold, otherwise below
    /// @return Measurement<double> The mean flow of the streets and the standard deviation
    Measurement<double> streetMeanFlow(double threshold, bool above) const;
    /// @brief Get the mean travel time of the agents
    /// @return Measurement<double> The mean travel time of the agents and the standard
    Measurement<double> meanTravelTime() const;
  };

  template <typename Id, typename Size, typename Delay>
    requires(std::unsigned_integral<Id> && std::unsigned_integral<Size> &&
             is_numeric_v<Delay>)
  Dynamics<Id, Size, Delay>::Dynamics(const Graph<Id, Size>& graph)
      : m_time{0},
        m_graph{std::make_unique<Graph<Id, Size>>(graph)},
        m_errorProbability{0.},
        m_minSpeedRateo{0.} {}

  template <typename Id, typename Size, typename Delay>
    requires(std::unsigned_integral<Id> && std::unsigned_integral<Size> &&
             is_numeric_v<Delay>)
  void Dynamics<Id, Size, Delay>::m_evolveStreets() {
    for (auto& streetPair : this->m_graph->streetSet()) {
      auto street{streetPair.second};
      if (street->queue().empty()) {
        continue;
      }
      Size agentId{street->queue().front()};
      if (this->m_agents[agentId]->delay() > 0) {
        continue;
      }
      this->m_agents[agentId]->setSpeed(0.);
      auto destinationNode{this->m_graph->nodeSet()[street->nodePair().second]};
      if (destinationNode->isFull()) {
        continue;
      }
      if (std::dynamic_pointer_cast<TrafficLight<Id, Size, Delay>>(destinationNode) &&
          !destinationNode->isGreen(street->id())) {
        continue;
      }
      destinationNode->addAgent(street->dequeue().value());
    }
  }

  template <typename Id, typename Size, typename Delay>
    requires(std::unsigned_integral<Id> && std::unsigned_integral<Size> &&
             is_numeric_v<Delay>)
  void Dynamics<Id, Size, Delay>::m_evolveNodes(bool reinsert_agents) {
    /* In this function we have to manage the priority of the agents, given the street angles.
    By doing the angle difference, if the destination street is the same we can basically compare these differences (mod(pi)!, i.e. delta % std::numbers::pi):
    the smaller goes first.
    Anyway, this is not trivial as it seems so I will leave it as a comment.*/
    for (auto& nodePair : this->m_graph->nodeSet()) {
      auto node{nodePair.second};
      for (const auto agent : node->agents()) {
        Size agentId{agent.second};
        if (node->id() ==
            this->m_itineraries[this->m_agents[agentId]->itineraryId()]->destination()) {
          node->removeAgent(agentId);
          this->m_travelTimes.push_back(this->m_agents[agentId]->time());
          if (reinsert_agents) {
            Agent<Id, Size, Delay> newAgent{this->m_agents[agentId]->id(),
                                            this->m_agents[agentId]->itineraryId()};
            this->removeAgent(agentId);
            this->addAgent(newAgent);
          } else {
            this->removeAgent(agentId);
          }
          continue;
        }
        auto possibleMoves{
            this->m_itineraries[this->m_agents[agentId]->itineraryId()]->path().getRow(
                node->id(), true)};
        if (this->m_uniformDist(this->m_generator) < this->m_errorProbability) {
          possibleMoves = this->m_graph->adjMatrix()->getRow(node->id(), true);
        }
        if (static_cast<Size>(possibleMoves.size()) == 0) {
          continue;
        }
        std::uniform_int_distribution<Size> moveDist{
            0, static_cast<Size>(possibleMoves.size() - 1)};
        const auto p{moveDist(this->m_generator)};
        auto iterator = possibleMoves.begin();
        std::advance(iterator, p);
        const auto nextStreetId{iterator->first};
        auto nextStreet{this->m_graph->streetSet()[nextStreetId]};

        if (nextStreet->density() < 1) {
          node->removeAgent(agentId);
          this->m_agents[agentId]->setStreetId(nextStreet->id());
          this->setAgentSpeed(this->m_agents[agentId]->id());
          this->m_agents[agentId]->incrementDelay(
              std::ceil(nextStreet->length() / this->m_agents[agentId]->speed()));
          nextStreet->enqueue(this->m_agents[agentId]->id());
        } else {
          break;
        }
      }
      if (std::dynamic_pointer_cast<TrafficLight<Id, Size, Delay>>(node)) {
        node->increaseCounter();
      }
    }
  }

  template <typename Id, typename Size, typename Delay>
    requires(std::unsigned_integral<Id> && std::unsigned_integral<Size> &&
             is_numeric_v<Delay>)
  void Dynamics<Id, Size, Delay>::m_evolveAgents() {
    for (auto const& [agentId, agent] : this->m_agents) {
      if (agent->time() > 0) {
        if (agent->delay() > 0) {
          if (agent->delay() > 1) {
            agent->incrementDistance();
          } else if (agent->streetId().has_value()) {
            double distance{
                std::fmod(this->m_graph->streetSet()[agent->streetId().value()]->length(),
                          agent->speed())};
            if (distance < std::numeric_limits<double>::epsilon()) {
              agent->incrementDistance();
            } else {
              agent->incrementDistance(distance);
            }
          }
          agent->decrementDelay();
        }
      } else if (!agent->streetId().has_value()) {
        auto srcNode{
            this->m_graph->nodeSet()[this->m_itineraries[agent->itineraryId()]->source()]};
        if (srcNode->isFull()) {
          continue;
        }
        try {
          srcNode->addAgent(agentId);
        } catch (std::runtime_error& e) {
          std::cerr << e.what() << '\n';
          continue;
        }
      }
      agent->incrementTime();
    }
  }

  template <typename Id, typename Size, typename Delay>
    requires(std::unsigned_integral<Id> && std::unsigned_integral<Size> &&
             is_numeric_v<Delay>)
  void Dynamics<Id, Size, Delay>::setItineraries(std::span<Itinerary<Id>> itineraries) {
    std::ranges::for_each(itineraries, [this](const auto& itinerary) {
      this->m_itineraries.insert(std::make_unique<Itinerary<Id>>(itinerary));
    });
  }

  template <typename Id, typename Size, typename Delay>
    requires(std::unsigned_integral<Id> && std::unsigned_integral<Size> &&
             is_numeric_v<Delay>)
  void Dynamics<Id, Size, Delay>::setSeed(unsigned int seed) {
    m_generator.seed(seed);
  }

  template <typename Id, typename Size, typename Delay>
    requires(std::unsigned_integral<Id> && std::unsigned_integral<Size> &&
             is_numeric_v<Delay>)
  void Dynamics<Id, Size, Delay>::setMinSpeedRateo(double minSpeedRateo) {
    if (minSpeedRateo < 0. || minSpeedRateo > 1.) {
      throw std::invalid_argument(
          buildLog("The minim speed rateo must be between 0 and 1"));
    }
    m_minSpeedRateo = minSpeedRateo;
  }

  template <typename Id, typename Size, typename Delay>
    requires(std::unsigned_integral<Id> && std::unsigned_integral<Size> &&
             is_numeric_v<Delay>)
  void Dynamics<Id, Size, Delay>::setErrorProbability(double errorProbability) {
    if (errorProbability < 0. || errorProbability > 1.) {
      throw std::invalid_argument(
          buildLog("The error probability must be between 0 and 1"));
    }
    m_errorProbability = errorProbability;
  }

  template <typename Id, typename Size, typename Delay>
    requires(std::unsigned_integral<Id> && std::unsigned_integral<Size> &&
             is_numeric_v<Delay>)
  void Dynamics<Id, Size, Delay>::updatePaths() {
    const Size dimension = m_graph->adjMatrix()->getRowDim();
    // std::unordered_map<Id, SparseMatrix<Id, bool>> paths;
    for (auto& itineraryPair : m_itineraries) {
      // if (this->m_time == 0 && itineraryPair.second->path().size() == 0 &&
      //     paths.contains(itineraryPair.second->destination())) {
      //   itineraryPair.second->setPath(paths.at(itineraryPair.second->destination()));
      //   continue;
      // }
      SparseMatrix<Id, bool> path{dimension, dimension};
      // cycle over the nodes
      for (Size i{0}; i < dimension; ++i) {
        if (i == itineraryPair.second->destination()) {
          continue;
        }
        auto result{m_graph->shortestPath(i, itineraryPair.second->destination())};
        if (!result.has_value()) {
          continue;
        }
        // save the minimum distance between i and the destination
        auto minDistance{result.value().distance()};
        for (auto const& node : m_graph->adjMatrix()->getRow(i)) {
          // init distance from a neighbor node to the destination to zero
          double distance{0.};

          auto streetResult = m_graph->street(i, node.first);
          if (!streetResult.has_value()) {
            continue;
          }
          auto streetLength{streetResult.value()->length()};
          // TimePoint expectedTravelTime{
          //     streetLength};  // / street->maxSpeed()};  // TODO: change into input velocity
          result = m_graph->shortestPath(node.first, itineraryPair.second->destination());
          if (result.has_value()) {
            // if the shortest path exists, save the distance
            distance = result.value().distance();
          } else if (node.first != itineraryPair.second->destination()) {
            // if the node is the destination, the distance is zero, otherwise the iteration is skipped
            continue;
          }

          // if (!(distance > minDistance + expectedTravelTime)) {
          if (!(distance > minDistance + streetLength)) {
            path.insert(i, node.first, true);
          }
        }
        itineraryPair.second->setPath(path);
        // paths.emplace(itineraryPair.second->destination(), path);
      }
    }
  }

  template <typename Id, typename Size, typename Delay>
    requires(std::unsigned_integral<Id> && std::unsigned_integral<Size> &&
             is_numeric_v<Delay>)
  void Dynamics<Id, Size, Delay>::evolve(bool reinsert_agents) {
    // move the first agent of each street queue, if possible, putting it in the next node
    this->m_evolveStreets();
    // move all the agents from each node, if possible
    this->m_evolveNodes(reinsert_agents);
    // cycle over agents and update their times
    this->m_evolveAgents();
    // increment time simulation
    ++this->m_time;
  }

  template <typename Id, typename Size, typename Delay>
    requires(std::unsigned_integral<Id> && std::unsigned_integral<Size> &&
             is_numeric_v<Delay>)
  const Graph<Id, Size>& Dynamics<Id, Size, Delay>::graph() const {
    return *m_graph;
  }

  template <typename Id, typename Size, typename Delay>
    requires(std::unsigned_integral<Id> && std::unsigned_integral<Size> &&
             is_numeric_v<Delay>)
  const std::unordered_map<Id, std::unique_ptr<Itinerary<Id>>>&
  Dynamics<Id, Size, Delay>::itineraries() const {
    return m_itineraries;
  }

  template <typename Id, typename Size, typename Delay>
    requires(std::unsigned_integral<Id> && std::unsigned_integral<Size> &&
             is_numeric_v<Delay>)
  const std::map<Id, std::unique_ptr<Agent<Id, Size, Delay>>>&
  Dynamics<Id, Size, Delay>::agents() const {
    return this->m_agents;
  }

  template <typename Id, typename Size, typename Delay>
    requires(std::unsigned_integral<Id> && std::unsigned_integral<Size> &&
             is_numeric_v<Delay>)
  TimePoint Dynamics<Id, Size, Delay>::time() const {
    return m_time;
  }

  template <typename Id, typename Size, typename Delay>
    requires(std::unsigned_integral<Id> && std::unsigned_integral<Size> &&
             is_numeric_v<Delay>)
  void Dynamics<Id, Size, Delay>::addAgent(const Agent<Id, Size, Delay>& agent) {
    if (this->m_agents.contains(agent.id())) {
      throw std::invalid_argument(
          buildLog("Agent " + std::to_string(agent.id()) + " already exists."));
    }
    this->m_agents.emplace(agent.id(), std::make_unique<Agent<Id, Size, Delay>>(agent));
  }
  template <typename Id, typename Size, typename Delay>
    requires(std::unsigned_integral<Id> && std::unsigned_integral<Size> &&
             is_numeric_v<Delay>)
  void Dynamics<Id, Size, Delay>::addAgent(std::unique_ptr<Agent<Id, Size, Delay>> agent) {
    if (this->m_agents.contains(agent->id())) {
      throw std::invalid_argument(
          buildLog("Agent " + std::to_string(agent->id()) + " already exists."));
    }
    this->m_agents.emplace(agent->id(), std::move(agent));
  }
  template <typename Id, typename Size, typename Delay>
    requires(std::unsigned_integral<Id> && std::unsigned_integral<Size> &&
             is_numeric_v<Delay>)
  void Dynamics<Id, Size, Delay>::addAgents(Id itineraryId, Size nAgents) {
    auto itineraryIt{m_itineraries.find(itineraryId)};
    if (itineraryIt == m_itineraries.end()) {
      throw std::invalid_argument(
          buildLog("Itinerary " + std::to_string(itineraryId) + " not found"));
    }
    Size agentId{0};
    if (!this->m_agents.empty()) {
      agentId = this->m_agents.rbegin()->first + 1;
    }
    for (auto i{0}; i < nAgents; ++i, ++agentId) {
      this->addAgent(Agent<Id, Size, Delay>{agentId, itineraryId});
    }
  }

  template <typename Id, typename Size, typename Delay>
    requires(std::unsigned_integral<Id> && std::unsigned_integral<Size> &&
             is_numeric_v<Delay>)
  template <typename... Tn>
    requires(is_agent_v<Tn> && ...)
  void Dynamics<Id, Size, Delay>::addAgents(Tn... agents) {}

  template <typename Id, typename Size, typename Delay>
    requires(std::unsigned_integral<Id> && std::unsigned_integral<Size> &&
             is_numeric_v<Delay>)
  template <typename T1, typename... Tn>
    requires(is_agent_v<T1> && (is_agent_v<Tn> && ...))
  void Dynamics<Id, Size, Delay>::addAgents(T1 agent, Tn... agents) {
    addAgent(agent);
    addAgents(agents...);
  }

  template <typename Id, typename Size, typename Delay>
    requires(std::unsigned_integral<Id> && std::unsigned_integral<Size> &&
             is_numeric_v<Delay>)
  void Dynamics<Id, Size, Delay>::addAgents(std::span<Agent<Id, Size, Delay>> agents) {
    std::ranges::for_each(agents, [this](const auto& agent) -> void {
      this->m_agents.push_back(std::make_unique(agent));
    });
  }

  template <typename Id, typename Size, typename Delay>
    requires(std::unsigned_integral<Id> && std::unsigned_integral<Size> &&
             is_numeric_v<Delay>)
  void Dynamics<Id, Size, Delay>::addRandomAgents(Size nAgents, bool uniformly) {
    if (this->m_itineraries.empty()) {
      throw std::runtime_error(
          buildLog("It is not possible to add random agents without itineraries."));
    }
    std::uniform_int_distribution<Size> itineraryDist{
        0, static_cast<Size>(this->m_itineraries.size() - 1)};
    std::uniform_int_distribution<Size> streetDist{
        0, static_cast<Size>(this->m_graph->streetSet().size() - 1)};
    for (Size i{0}; i < nAgents; ++i) {
      Size itineraryId{itineraryDist(this->m_generator)};
      Size agentId{0};
      if (!this->m_agents.empty()) {
        agentId = this->m_agents.rbegin()->first + 1;
      }
      if (uniformly) {
        Size streetId{0};
        do {
          // I dunno why this works and the following doesn't
          auto streetSet = this->m_graph->streetSet();
          auto streetIt = streetSet.begin();
          // auto streetIt = this->m_graph->streetSet().begin();
          Size step = streetDist(this->m_generator);
          std::advance(streetIt, step);
          streetId = streetIt->first;
        } while (this->m_graph->streetSet()[streetId]->density() == 1);
        auto street{this->m_graph->streetSet()[streetId]};
        Agent<Id, Size, Delay> agent{agentId, itineraryId, streetId};
        this->addAgent(agent);
        this->setAgentSpeed(agentId);
        this->m_agents[agentId]->incrementDelay(street->length() /
                                                this->m_agents[agentId]->speed());
        street->enqueue(agentId);
      } else {
        this->addAgent(Agent<Id, Size, Delay>{agentId, itineraryId});
      }
      ++agentId;
    }
  }

  template <typename Id, typename Size, typename Delay>
    requires(std::unsigned_integral<Id> && std::unsigned_integral<Size> &&
             is_numeric_v<Delay>)
  void Dynamics<Id, Size, Delay>::removeAgent(Size agentId) {
    auto agentIt{m_agents.find(agentId)};
    if (agentIt == m_agents.end()) {
      throw std::invalid_argument(
          buildLog("Agent " + std::to_string(agentId) + " not found."));
    }
    m_agents.erase(agentId);
  }

  template <typename Id, typename Size, typename Delay>
    requires(std::unsigned_integral<Id> && std::unsigned_integral<Size> &&
             is_numeric_v<Delay>)
  template <typename T1, typename... Tn>
    requires(std::is_convertible_v<T1, Size> && (std::is_convertible_v<Tn, Size> && ...))
  void Dynamics<Id, Size, Delay>::removeAgents(T1 id, Tn... ids) {
    removeAgent(id);
    removeAgents(ids...);
  }

  template <typename Id, typename Size, typename Delay>
    requires(std::unsigned_integral<Id> && std::unsigned_integral<Size> &&
             is_numeric_v<Delay>)
  void Dynamics<Id, Size, Delay>::addItinerary(const Itinerary<Id>& itinerary) {
    m_itineraries.emplace(itinerary.id(), std::make_unique<Itinerary<Id>>(itinerary));
  }

  template <typename Id, typename Size, typename Delay>
    requires(std::unsigned_integral<Id> && std::unsigned_integral<Size> &&
             is_numeric_v<Delay>)
  void Dynamics<Id, Size, Delay>::addItinerary(std::unique_ptr<Itinerary<Id>> itinerary) {
    m_itineraries.emplace(itinerary.id(), std::move(itinerary));
  }

  template <typename Id, typename Size, typename Delay>
    requires(std::unsigned_integral<Id> && std::unsigned_integral<Size> &&
             is_numeric_v<Delay>)
  template <typename... Tn>
    requires(is_itinerary_v<Tn> && ...)
  void Dynamics<Id, Size, Delay>::addItineraries(Tn... itineraries) {
    (this->addItinerary(itineraries), ...);
  }

  template <typename Id, typename Size, typename Delay>
    requires(std::unsigned_integral<Id> && std::unsigned_integral<Size> &&
             is_numeric_v<Delay>)
  void Dynamics<Id, Size, Delay>::addItineraries(std::span<Itinerary<Id>> itineraries) {
    std::ranges::for_each(itineraries, [this](const auto& itinerary) -> void {
      this->m_itineraries.push_back(std::make_unique<Itinerary<Id>>(itinerary));
    });
  }

  template <typename Id, typename Size, typename Delay>
    requires(std::unsigned_integral<Id> && std::unsigned_integral<Size> &&
             is_numeric_v<Delay>)
  void Dynamics<Id, Size, Delay>::resetTime() {
    m_time = 0;
  }

  // template <typename Id, typename Size, typename Delay>
  //   requires(std::unsigned_integral<Id> && std::unsigned_integral<Size> &&
  //            is_numeric_v<Delay>)
  // template <typename F, typename... Tn>
  //   requires(std::is_invocable_v<F, Tn...>)
  // void Dynamics<Id, Size, Delay>::evolve(F f, Tn... args) {
  //   f(args...);
  // }

  template <typename Id, typename Size, typename Delay>
    requires(std::unsigned_integral<Id> && std::unsigned_integral<Size> &&
             is_numeric_v<Delay>)
  Measurement<double> Dynamics<Id, Size, Delay>::meanSpeed() const {
    if (m_agents.size() == 0) {
      return Measurement(0., 0.);
    }
    const double mean{std::accumulate(m_agents.cbegin(),
<<<<<<< HEAD
                                m_agents.cend(),
                                0.,
                                [](double sum, const auto& agent) {
                                  return sum + agent.second->speed();
                                }) /
                m_agents.size()};
    if (m_agents.size() == 1) {
      return Measurement(mean, 0.);
    }
    const double variance{std::accumulate(m_agents.cbegin(),
                                    m_agents.cend(),
                                    0.,
                                    [mean](double sum, const auto& agent) {
                                      return sum +
                                             std::pow(agent.second->speed() - mean, 2);
                                    }) /
                    (m_agents.size() - 1)};
=======
                                      m_agents.cend(),
                                      0.,
                                      [](double sum, const auto& agent) {
                                        return sum + agent.second->speed();
                                      }) /
                      m_agents.size()};
    if (m_agents.size() == 1) {
      return Measurement(mean, 0.);
    }
    const double variance{
        std::accumulate(m_agents.cbegin(),
                        m_agents.cend(),
                        0.,
                        [mean](double sum, const auto& agent) {
                          return sum + std::pow(agent.second->speed() - mean, 2);
                        }) /
        (m_agents.size() - 1)};
>>>>>>> 5ca56e6d
    return Measurement(mean, std::sqrt(variance));
  }

  template <typename Id, typename Size, typename Delay>
    requires(std::unsigned_integral<Id> && std::unsigned_integral<Size> &&
             is_numeric_v<Delay>)
  Measurement<double> Dynamics<Id, Size, Delay>::streetMeanDensity() const {
    if (m_graph->streetSet().size() == 0) {
      return Measurement(0., 0.);
    }
    const double mean{std::accumulate(m_graph->streetSet().cbegin(),
<<<<<<< HEAD
                                m_graph->streetSet().cend(),
                                0.,
                                [](double sum, const auto& street) {
                                  return sum + street.second->density();
                                }) /
                m_graph->streetSet().size()};
    const double variance{std::accumulate(m_graph->streetSet().cbegin(),
                                    m_graph->streetSet().cend(),
                                    0.,
                                    [mean](double sum, const auto& street) {
                                      return sum +
                                             std::pow(street.second->density() - mean, 2);
                                    }) /
                    (m_graph->streetSet().size() - 1)};
=======
                                      m_graph->streetSet().cend(),
                                      0.,
                                      [](double sum, const auto& street) {
                                        return sum + street.second->density();
                                      }) /
                      m_graph->streetSet().size()};
    const double variance{
        std::accumulate(m_graph->streetSet().cbegin(),
                        m_graph->streetSet().cend(),
                        0.,
                        [mean](double sum, const auto& street) {
                          return sum + std::pow(street.second->density() - mean, 2);
                        }) /
        (m_graph->streetSet().size() - 1)};
>>>>>>> 5ca56e6d
    return Measurement(mean, std::sqrt(variance));
  }
  template <typename Id, typename Size, typename Delay>
    requires(std::unsigned_integral<Id> && std::unsigned_integral<Size> &&
             is_numeric_v<Delay>)
  Measurement<double> Dynamics<Id, Size, Delay>::streetMeanFlow() const {
    std::vector<double> flows;
    flows.reserve(m_graph->streetSet().size());
    for (const auto& [streetId, street] : m_graph->streetSet()) {
      auto speedOpt{this->streetMeanSpeed(streetId)};
      if (speedOpt.has_value()) {
        double flow{street->density() * speedOpt.value()};
        flows.push_back(flow);
      } else {
<<<<<<< HEAD
        flows.push_back(street->density()); // 0 * NaN = 0
=======
        flows.push_back(street->density());  // 0 * NaN = 0
>>>>>>> 5ca56e6d
      }
    }
    return Measurement(flows);
  }
  template <typename Id, typename Size, typename Delay>
    requires(std::unsigned_integral<Id> && std::unsigned_integral<Size> &&
             is_numeric_v<Delay>)
<<<<<<< HEAD
  Measurement<double> Dynamics<Id, Size, Delay>::streetMeanFlow(double threshold, bool above) const {
=======
  Measurement<double> Dynamics<Id, Size, Delay>::streetMeanFlow(double threshold,
                                                                bool above) const {
>>>>>>> 5ca56e6d
    std::vector<double> flows;
    flows.reserve(m_graph->streetSet().size());
    for (const auto& [streetId, street] : m_graph->streetSet()) {
      if (above && street->density() > threshold) {
        auto speedOpt{this->streetMeanSpeed(streetId)};
        if (speedOpt.has_value()) {
          double flow{street->density() * speedOpt.value()};
          flows.push_back(flow);
        } else {
<<<<<<< HEAD
          flows.push_back(street->density()); // 0 * NaN = 0
=======
          flows.push_back(street->density());  // 0 * NaN = 0
>>>>>>> 5ca56e6d
        }
      } else if (!above && street->density() < threshold) {
        auto speedOpt{this->streetMeanSpeed(streetId)};
        if (speedOpt.has_value()) {
          double flow{street->density() * speedOpt.value()};
          flows.push_back(flow);
        } else {
<<<<<<< HEAD
          flows.push_back(street->density()); // 0 * NaN = 0
=======
          flows.push_back(street->density());  // 0 * NaN = 0
>>>>>>> 5ca56e6d
        }
      }
    }
    return Measurement(flows);
  }
  template <typename Id, typename Size, typename Delay>
    requires(std::unsigned_integral<Id> && std::unsigned_integral<Size> &&
             is_numeric_v<Delay>)
  Measurement<double> Dynamics<Id, Size, Delay>::meanTravelTime() const {
    if (m_travelTimes.size() == 0) {
      return Measurement(0., 0.);
    }
    const double mean{std::accumulate(m_travelTimes.cbegin(), m_travelTimes.cend(), 0.) /
<<<<<<< HEAD
                m_travelTimes.size()};
    const double variance{std::accumulate(m_travelTimes.cbegin(),
                                    m_travelTimes.cend(),
                                    0.,
                                    [mean](double sum, const auto& travelTime) {
                                      return sum + std::pow(travelTime - mean, 2);
                                    }) /
                    (m_travelTimes.size() - 1)};
=======
                      m_travelTimes.size()};
    const double variance{std::accumulate(m_travelTimes.cbegin(),
                                          m_travelTimes.cend(),
                                          0.,
                                          [mean](double sum, const auto& travelTime) {
                                            return sum + std::pow(travelTime - mean, 2);
                                          }) /
                          (m_travelTimes.size() - 1)};
>>>>>>> 5ca56e6d
    return Measurement(mean, std::sqrt(variance));
  }

  template <typename Id, typename Size, typename Delay>
    requires(std::unsigned_integral<Id> && std::unsigned_integral<Size> &&
             std::unsigned_integral<Delay>)
  class FirstOrderDynamics : public Dynamics<Id, Size, Delay> {
  public:
    FirstOrderDynamics() = delete;
    /// @brief Construct a new First Order Dynamics object
    /// @param graph, The graph representing the network
    FirstOrderDynamics(const Graph<Id, Size>& graph);
    /// @brief Set the speed of an agent
    /// @param agentId The id of the agent
    /// @throw std::invalid_argument, If the agent is not found
    void setAgentSpeed(Size agentId) override;
    /// @brief Get the mean speed of a street
    /// @details The mean speed of a street is given by the formula:
    /// \f$ v_{\text{mean}} = v_{\text{max}} \left(1 - \frac{\alpha}{2} \left( n - 1\right)  \right) \f$
    /// where \f$ v_{\text{max}} \f$ is the maximum speed of the street, \f$ \alpha \f$ is the minimum speed rateo divided by the capacity
    /// and \f$ n \f$ is the number of agents in the street
    std::optional<double> streetMeanSpeed(Id streetId) const override;
    /// @brief Get the mean speed of the streets
    /// @return Measurement The mean speed of the agents and the standard deviation
    Measurement<double> streetMeanSpeed() const override;
    /// @brief Get the mean speed of the streets
    /// @param threshold The density threshold to consider
    /// @param above If true, the function returns the mean speed of the streets with a density above the threshold, otherwise below
    /// @return Measurement The mean speed of the agents and the standard deviation
    Measurement<double> streetMeanSpeed(double threshold, bool above) const override;
  };

  template <typename Id, typename Size, typename Delay>
    requires(std::unsigned_integral<Id> && std::unsigned_integral<Size> &&
             is_numeric_v<Delay>)
  FirstOrderDynamics<Id, Size, Delay>::FirstOrderDynamics(const Graph<Id, Size>& graph)
      : Dynamics<Id, Size, Delay>(graph) {}

  template <typename Id, typename Size, typename Delay>
    requires(std::unsigned_integral<Id> && std::unsigned_integral<Size> &&
             is_numeric_v<Delay>)
  void FirstOrderDynamics<Id, Size, Delay>::setAgentSpeed(Size agentId) {
    auto street{this->m_graph->streetSet()[this->m_agents[agentId]->streetId().value()]};
    double speed{street->maxSpeed() * (1. - this->m_minSpeedRateo * street->density())};
    this->m_agents[agentId]->setSpeed(speed);
  }
  template <typename Id, typename Size, typename Delay>
    requires(std::unsigned_integral<Id> && std::unsigned_integral<Size> &&
<<<<<<< HEAD
             is_numeric_v<Delay>)
  std::optional<double> FirstOrderDynamics<Id, Size, Delay>::streetMeanSpeed(Id streetId) const {
=======
             std::unsigned_integral<Delay>)
  std::optional<double> FirstOrderDynamics<Id, Size, Delay>::streetMeanSpeed(
      Id streetId) const {
>>>>>>> 5ca56e6d
    auto street{this->m_graph->streetSet()[streetId]};
    if (street->queue().empty()) {
      return std::nullopt;
    }
<<<<<<< HEAD
    if (this->m_agents.at(street->queue().front())->delay() > 0) {
      auto n = static_cast<Size>(street->queue().size());
      double alpha{this->m_minSpeedRateo / street->capacity()};
      return street->maxSpeed() * (1 - 0.5 * alpha * (n - 1));
    }
    double meanSpeed{0.};
    for (const auto& agentId : street->queue()) {
      meanSpeed += this->m_agents.at(agentId)->speed();
    }
    return meanSpeed / street->queue().size();
  }
  template <typename Id, typename Size, typename Delay>
    requires(std::unsigned_integral<Id> && std::unsigned_integral<Size> &&
             is_numeric_v<Delay>)
=======
    auto n = static_cast<Size>(street->queue().size());
    double alpha{this->m_minSpeedRateo / street->capacity()};
    return street->maxSpeed() * (1 - 0.5 * alpha * (n - 1));
  }
  template <typename Id, typename Size, typename Delay>
    requires(std::unsigned_integral<Id> && std::unsigned_integral<Size> &&
             std::unsigned_integral<Delay>)
>>>>>>> 5ca56e6d
  Measurement<double> FirstOrderDynamics<Id, Size, Delay>::streetMeanSpeed() const {
    if (this->m_agents.size() == 0) {
      return Measurement(0., 0.);
    }
    std::vector<double> speeds;
    speeds.reserve(this->m_graph->streetSet().size());
    for (const auto& [streetId, street] : this->m_graph->streetSet()) {
      auto speedOpt{this->streetMeanSpeed(streetId)};
      if (speedOpt.has_value()) {
        speeds.push_back(speedOpt.value());
      }
    }
    return Measurement(speeds);
  }
  template <typename Id, typename Size, typename Delay>
    requires(std::unsigned_integral<Id> && std::unsigned_integral<Size> &&
<<<<<<< HEAD
             is_numeric_v<Delay>)
  Measurement<double> FirstOrderDynamics<Id, Size, Delay>::streetMeanSpeed(double threshold,
                                                                          bool above) const {
=======
             std::unsigned_integral<Delay>)
  Measurement<double> FirstOrderDynamics<Id, Size, Delay>::streetMeanSpeed(
      double threshold, bool above) const {
>>>>>>> 5ca56e6d
    if (this->m_agents.size() == 0) {
      return Measurement(0., 0.);
    }
    std::vector<double> speeds;
    speeds.reserve(this->m_graph->streetSet().size());
    for (const auto& [streetId, street] : this->m_graph->streetSet()) {
      if (above) {
        if (street->density() > threshold) {
          auto speedOpt{this->streetMeanSpeed(streetId)};
          if (speedOpt.has_value()) {
            speeds.push_back(speedOpt.value());
          }
        }
      } else {
        if (street->density() < threshold) {
          auto speedOpt{this->streetMeanSpeed(streetId)};
          if (speedOpt.has_value()) {
            speeds.push_back(speedOpt.value());
          }
        }
      }
    }
    return Measurement(speeds);
  }

  template <typename Id, typename Size>
    requires(std::unsigned_integral<Id> && std::unsigned_integral<Size>)
  class SecondOrderDynamics : public Dynamics<Id, Size, double> {
  public:
    void setAgentSpeed(Size agentId);
    void setSpeed();
  };

  template <typename Id, typename Size>
    requires(std::unsigned_integral<Id> && std::unsigned_integral<Size>)
  void SecondOrderDynamics<Id, Size>::setAgentSpeed(Size agentId) {}

  template <typename Id, typename Size>
    requires(std::unsigned_integral<Id> && std::unsigned_integral<Size>)
  void SecondOrderDynamics<Id, Size>::setSpeed() {}

};  // namespace dsm

#endif<|MERGE_RESOLUTION|>--- conflicted
+++ resolved
@@ -45,21 +45,6 @@
         mean = 0.;
         error = 0.;
       } else {
-<<<<<<< HEAD
-        const double cmean{std::accumulate(data.cbegin(), data.cend(), 0.) / data.size()};
-        if (data.size() < 2) {
-          mean = cmean;
-          error = 0.;
-        } else {
-          const double cvariance{std::accumulate(data.cbegin(),
-                                      data.cend(),
-                                      0.,
-                                      [cmean](double sum, const auto& value) {
-                                        return sum + std::pow(value - cmean, 2);
-                                      }) /
-                      (data.size() - 1)};
-          mean = cmean;
-=======
         mean = std::accumulate(data.cbegin(), data.cend(), 0.) / data.size();
         if (data.size() < 2) {
           error = 0.;
@@ -71,7 +56,6 @@
                                                    return sum + std::pow(value - mean, 2);
                                                  }) /
                                  (data.size() - 1)};
->>>>>>> 5ca56e6d
           error = std::sqrt(cvariance);
         }
       }
@@ -717,25 +701,6 @@
       return Measurement(0., 0.);
     }
     const double mean{std::accumulate(m_agents.cbegin(),
-<<<<<<< HEAD
-                                m_agents.cend(),
-                                0.,
-                                [](double sum, const auto& agent) {
-                                  return sum + agent.second->speed();
-                                }) /
-                m_agents.size()};
-    if (m_agents.size() == 1) {
-      return Measurement(mean, 0.);
-    }
-    const double variance{std::accumulate(m_agents.cbegin(),
-                                    m_agents.cend(),
-                                    0.,
-                                    [mean](double sum, const auto& agent) {
-                                      return sum +
-                                             std::pow(agent.second->speed() - mean, 2);
-                                    }) /
-                    (m_agents.size() - 1)};
-=======
                                       m_agents.cend(),
                                       0.,
                                       [](double sum, const auto& agent) {
@@ -753,7 +718,6 @@
                           return sum + std::pow(agent.second->speed() - mean, 2);
                         }) /
         (m_agents.size() - 1)};
->>>>>>> 5ca56e6d
     return Measurement(mean, std::sqrt(variance));
   }
 
@@ -765,22 +729,6 @@
       return Measurement(0., 0.);
     }
     const double mean{std::accumulate(m_graph->streetSet().cbegin(),
-<<<<<<< HEAD
-                                m_graph->streetSet().cend(),
-                                0.,
-                                [](double sum, const auto& street) {
-                                  return sum + street.second->density();
-                                }) /
-                m_graph->streetSet().size()};
-    const double variance{std::accumulate(m_graph->streetSet().cbegin(),
-                                    m_graph->streetSet().cend(),
-                                    0.,
-                                    [mean](double sum, const auto& street) {
-                                      return sum +
-                                             std::pow(street.second->density() - mean, 2);
-                                    }) /
-                    (m_graph->streetSet().size() - 1)};
-=======
                                       m_graph->streetSet().cend(),
                                       0.,
                                       [](double sum, const auto& street) {
@@ -795,7 +743,6 @@
                           return sum + std::pow(street.second->density() - mean, 2);
                         }) /
         (m_graph->streetSet().size() - 1)};
->>>>>>> 5ca56e6d
     return Measurement(mean, std::sqrt(variance));
   }
   template <typename Id, typename Size, typename Delay>
@@ -810,11 +757,7 @@
         double flow{street->density() * speedOpt.value()};
         flows.push_back(flow);
       } else {
-<<<<<<< HEAD
-        flows.push_back(street->density()); // 0 * NaN = 0
-=======
         flows.push_back(street->density());  // 0 * NaN = 0
->>>>>>> 5ca56e6d
       }
     }
     return Measurement(flows);
@@ -822,12 +765,8 @@
   template <typename Id, typename Size, typename Delay>
     requires(std::unsigned_integral<Id> && std::unsigned_integral<Size> &&
              is_numeric_v<Delay>)
-<<<<<<< HEAD
-  Measurement<double> Dynamics<Id, Size, Delay>::streetMeanFlow(double threshold, bool above) const {
-=======
   Measurement<double> Dynamics<Id, Size, Delay>::streetMeanFlow(double threshold,
                                                                 bool above) const {
->>>>>>> 5ca56e6d
     std::vector<double> flows;
     flows.reserve(m_graph->streetSet().size());
     for (const auto& [streetId, street] : m_graph->streetSet()) {
@@ -837,11 +776,7 @@
           double flow{street->density() * speedOpt.value()};
           flows.push_back(flow);
         } else {
-<<<<<<< HEAD
-          flows.push_back(street->density()); // 0 * NaN = 0
-=======
           flows.push_back(street->density());  // 0 * NaN = 0
->>>>>>> 5ca56e6d
         }
       } else if (!above && street->density() < threshold) {
         auto speedOpt{this->streetMeanSpeed(streetId)};
@@ -849,11 +784,7 @@
           double flow{street->density() * speedOpt.value()};
           flows.push_back(flow);
         } else {
-<<<<<<< HEAD
-          flows.push_back(street->density()); // 0 * NaN = 0
-=======
           flows.push_back(street->density());  // 0 * NaN = 0
->>>>>>> 5ca56e6d
         }
       }
     }
@@ -867,16 +798,6 @@
       return Measurement(0., 0.);
     }
     const double mean{std::accumulate(m_travelTimes.cbegin(), m_travelTimes.cend(), 0.) /
-<<<<<<< HEAD
-                m_travelTimes.size()};
-    const double variance{std::accumulate(m_travelTimes.cbegin(),
-                                    m_travelTimes.cend(),
-                                    0.,
-                                    [mean](double sum, const auto& travelTime) {
-                                      return sum + std::pow(travelTime - mean, 2);
-                                    }) /
-                    (m_travelTimes.size() - 1)};
-=======
                       m_travelTimes.size()};
     const double variance{std::accumulate(m_travelTimes.cbegin(),
                                           m_travelTimes.cend(),
@@ -885,7 +806,6 @@
                                             return sum + std::pow(travelTime - mean, 2);
                                           }) /
                           (m_travelTimes.size() - 1)};
->>>>>>> 5ca56e6d
     return Measurement(mean, std::sqrt(variance));
   }
 
@@ -934,19 +854,12 @@
   }
   template <typename Id, typename Size, typename Delay>
     requires(std::unsigned_integral<Id> && std::unsigned_integral<Size> &&
-<<<<<<< HEAD
              is_numeric_v<Delay>)
   std::optional<double> FirstOrderDynamics<Id, Size, Delay>::streetMeanSpeed(Id streetId) const {
-=======
-             std::unsigned_integral<Delay>)
-  std::optional<double> FirstOrderDynamics<Id, Size, Delay>::streetMeanSpeed(
-      Id streetId) const {
->>>>>>> 5ca56e6d
     auto street{this->m_graph->streetSet()[streetId]};
     if (street->queue().empty()) {
       return std::nullopt;
     }
-<<<<<<< HEAD
     if (this->m_agents.at(street->queue().front())->delay() > 0) {
       auto n = static_cast<Size>(street->queue().size());
       double alpha{this->m_minSpeedRateo / street->capacity()};
@@ -961,15 +874,6 @@
   template <typename Id, typename Size, typename Delay>
     requires(std::unsigned_integral<Id> && std::unsigned_integral<Size> &&
              is_numeric_v<Delay>)
-=======
-    auto n = static_cast<Size>(street->queue().size());
-    double alpha{this->m_minSpeedRateo / street->capacity()};
-    return street->maxSpeed() * (1 - 0.5 * alpha * (n - 1));
-  }
-  template <typename Id, typename Size, typename Delay>
-    requires(std::unsigned_integral<Id> && std::unsigned_integral<Size> &&
-             std::unsigned_integral<Delay>)
->>>>>>> 5ca56e6d
   Measurement<double> FirstOrderDynamics<Id, Size, Delay>::streetMeanSpeed() const {
     if (this->m_agents.size() == 0) {
       return Measurement(0., 0.);
@@ -986,15 +890,9 @@
   }
   template <typename Id, typename Size, typename Delay>
     requires(std::unsigned_integral<Id> && std::unsigned_integral<Size> &&
-<<<<<<< HEAD
              is_numeric_v<Delay>)
   Measurement<double> FirstOrderDynamics<Id, Size, Delay>::streetMeanSpeed(double threshold,
                                                                           bool above) const {
-=======
-             std::unsigned_integral<Delay>)
-  Measurement<double> FirstOrderDynamics<Id, Size, Delay>::streetMeanSpeed(
-      double threshold, bool above) const {
->>>>>>> 5ca56e6d
     if (this->m_agents.size() == 0) {
       return Measurement(0., 0.);
     }
