--- conflicted
+++ resolved
@@ -392,32 +392,7 @@
   }
 
   template <typename Id, typename Size, typename Delay>
-<<<<<<< HEAD
-    requires(std::unsigned_integral<Id> && std::unsigned_integral<Size> &&
-             is_numeric_v<Delay>)
-=======
-    requires std::unsigned_integral<Id> && std::unsigned_integral<Size> &&
-             is_numeric_v<Delay>
-             template <typename Tid, typename F, typename... Tn>
-               requires std::is_invocable_v<F, Tn...>
-  void Dynamics<Id, Size, Delay>::setAgentSpeed(Tid agentId, F f, Tn... args) {
-    auto agentIt{std::find_if(m_agents.begin(), m_agents.end(), [agentId](auto agent) {
-      return agent->index() == agentId;
-    })};
-    if (agentIt == m_agents.end()) {
-      throw std::invalid_argument(
-          buildLog("Agent " + std::to_string(agentId) + " not found"));
-    }
-    auto& agent{*agentIt};
-    auto& street{this->m_graph->street(agent->position())};
-    double speed{f(args...)};
-    agentIt->setSpeed(speed);
-  }
-
-  template <typename Id, typename Size, typename Delay>
-    requires std::unsigned_integral<Id> && std::unsigned_integral<Size> &&
-             is_numeric_v<Delay>
->>>>>>> 7d730a86
+    requires std::unsigned_integral<Id> && std::unsigned_integral<Size> && is_numeric_v<Delay>
   void Dynamics<Id, Size, Delay>::updatePaths() {
     const Size dimension = m_graph->adjMatrix()->getRowDim();
     std::unordered_map<Id, SparseMatrix<Id, bool>> paths;
@@ -812,19 +787,7 @@
     requires(std::unsigned_integral<Id> && std::unsigned_integral<Size> &&
              is_numeric_v<Delay>)
   void FirstOrderDynamics<Id, Size, Delay>::setAgentSpeed(Size agentId) {
-<<<<<<< HEAD
     auto street{this->m_graph->streetSet()[this->m_agents[agentId]->streetId().value()]};
-=======
-    auto agentIt{std::find_if(m_agents.begin(), m_agents.end(), [agentId](auto agent) {
-      return agent->index() == agentId;
-    })};
-    if (agentIt == m_agents.end()) {
-      throw std::invalid_argument(
-          buildLog("Agent " + std::to_string(agentId) + " not found"));
-    }
-    auto& agent{*agentIt};
-    auto& street{this->m_graph->street(agent->position())};
->>>>>>> 7d730a86
     double speed{street->maxSpeed() * (1. - this->m_minSpeedRateo * street->density())};
     this->m_agents[agentId]->setSpeed(speed);
   }
