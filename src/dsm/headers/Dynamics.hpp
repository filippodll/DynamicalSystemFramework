--- conflicted
+++ resolved
@@ -382,12 +382,7 @@
       } else if (!agent->streetId().has_value()) {
         assert(agent->srcNodeId().has_value());
         auto srcNode{
-<<<<<<< HEAD
-            this->m_graph
-                ->nodeSet()[this->m_itineraries[agent->itineraryId()]->source()]};
-=======
             this->m_graph->nodeSet()[agent->srcNodeId().value()]};
->>>>>>> 046aff15
         if (srcNode->isFull()) {
           continue;
         }
@@ -448,17 +443,7 @@
              is_numeric_v<Delay>)
   void Dynamics<Id, Size, Delay>::updatePaths() {
     const Size dimension = m_graph->adjMatrix()->getRowDim();
-<<<<<<< HEAD
-    // std::unordered_map<Id, SparseMatrix<Id, bool>> paths;
     for (const auto& [itineraryId, itinerary] : m_itineraries) {
-      // if (this->m_time == 0 && itineraryPair.second->path().size() == 0 &&
-      //     paths.contains(itineraryPair.second->destination())) {
-      //   itineraryPair.second->setPath(paths.at(itineraryPair.second->destination()));
-      //   continue;
-      // }
-=======
-    for (const auto& [itineraryId, itinerary] : m_itineraries) {
->>>>>>> 046aff15
       SparseMatrix<Id, bool> path{dimension, dimension};
       // cycle over the nodes
       for (Size i{0}; i < dimension; ++i) {
@@ -497,10 +482,6 @@
           }
         }
         itinerary->setPath(path);
-<<<<<<< HEAD
-        // paths.emplace(itineraryPair.second->destination(), path);
-=======
->>>>>>> 046aff15
       }
     }
   }
@@ -621,13 +602,9 @@
              is_numeric_v<Delay>)
   void Dynamics<Id, Size, Delay>::addAgentsUniformly(Size nAgents, std::optional<Id> itineraryId) {
     if (this->m_itineraries.empty()) {
-<<<<<<< HEAD
-      throw std::runtime_error(buildLog("It is not possible to add random agents without itineraries."));
-=======
       // TODO: make this possible for random agents
       throw std::runtime_error(
           buildLog("It is not possible to add random agents without itineraries."));
->>>>>>> 046aff15
     }
     const bool randomItinerary{!itineraryId.has_value()};
     std::uniform_int_distribution<Size> itineraryDist{
