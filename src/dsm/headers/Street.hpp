--- conflicted
+++ resolved
@@ -116,15 +116,7 @@
   template <typename Id, typename Size>
     requires(std::unsigned_integral<Id> && std::unsigned_integral<Size>)
   Street<Id, Size>::Street(Id index, std::pair<Id, Id> pair)
-<<<<<<< HEAD
       : m_nodePair{std::move(pair)}, m_maxSpeed{30.}, m_id{index}, m_capacity{1} {}
-=======
-      : m_nodePair{std::move(pair)},
-        m_maxSpeed{30.},
-        m_id{index},
-        m_size{0},
-        m_capacity{1} {}
->>>>>>> 6059f586
 
   template <typename Id, typename Size>
     requires(std::unsigned_integral<Id> && std::unsigned_integral<Size>)
@@ -137,18 +129,8 @@
 
   template <typename Id, typename Size>
     requires(std::unsigned_integral<Id> && std::unsigned_integral<Size>)
-<<<<<<< HEAD
   Street<Id, Size>::Street(Id id, Size capacity, double len, double maxSpeed, std::pair<Id, Id> nodePair)
       : m_nodePair{std::move(nodePair)}, m_len{len}, m_id{id}, m_capacity{capacity} {
-=======
-  Street<Id, Size>::Street(
-      Id id, Size capacity, double len, double maxSpeed, std::pair<Id, Id> nodePair)
-      : m_nodePair{std::move(nodePair)},
-        m_len{len},
-        m_id{id},
-        m_size{0},
-        m_capacity{capacity} {
->>>>>>> 6059f586
     this->setMaxSpeed(maxSpeed);
   }
 
