/// @file       /src/dsm/headers/Graph.hpp
/// @file       /src/dsm/headers/Graph.hpp
/// @brief      Defines the Graph class.
///
/// @details    This file contains the definition of the Graph class.
///             The Graph class represents a graph in the network. It is templated by the type
///             of the graph's id and the type of the graph's capacity.
///             The graph's id and capacity must be unsigned integral types.

#ifndef Graph_hpp
#define Graph_hpp

#include <algorithm>
#include <concepts>
#include <limits>
#include <memory>
#include <optional>
#include <ranges>
#include <unordered_map>
#include <unordered_set>
#include <queue>
#include <type_traits>
#include <utility>
#include <string>
#include <fstream>
#include <sstream>

#include "Node.hpp"
#include "SparseMatrix.hpp"
#include "Street.hpp"
#include "../utility/DijkstraResult.hpp"
#include "../utility/TypeTraits/is_node.hpp"
#include "../utility/TypeTraits/is_street.hpp"

namespace dsm {

  // Alias for shared pointers
  template <typename T>
  using shared = std::shared_ptr<T>;
  using std::make_shared;

  /// @brief The Graph class represents a graph in the network.
  /// @tparam Id, The type of the graph's id. It must be an unsigned integral type.
  /// @tparam Size, The type of the graph's capacity. It must be an unsigned integral type.
  template <typename Id, typename Size>
    requires std::unsigned_integral<Id> && std::unsigned_integral<Size>
  class Graph {
  private:
    std::unordered_map<Id, shared<Node<Id, Size>>> m_nodes;
    std::unordered_map<Id, shared<Street<Id, Size>>> m_streets;
    shared<SparseMatrix<Id, bool>> m_adjacency;
    std::unordered_map<Id, Id> m_nodeMapping;

  public:
    Graph();
    /// @brief Construct a new Graph object
    /// @param adj, An adjacency matrix made by a SparseMatrix representing the graph's adjacency matrix
    Graph(const SparseMatrix<Id, bool>& adj);
    /// @brief Construct a new Graph object
    /// @param streetSet, A map of streets representing the graph's streets
    Graph(const std::unordered_map<Id, shared<Street<Id, Size>>>& streetSet);

    /// @brief Build the graph's adjacency matrix
    void buildAdj();

    /// @brief Import the graph's adjacency matrix from a file.
    /// If the file is not of a supported format, it will read the file as a matrix with the first two elements being
    /// the number of rows and columns and the following elements being the matrix elements.
    /// @param fileName, The name of the file to import the adjacency matrix from.
    /// @param isAdj A boolean value indicating if the file contains the adjacency matrix or the distance matrix.
    /// @throws std::invalid_argument if the file is not found or invalid
    /// The matrix format is deduced from the file extension. Currently only .dsm files are supported.
    void importMatrix(const std::string& fileName, bool isAdj = true);
    /// @brief Import the graph's nodes from a file
    /// @param fileName The name of the file to import the nodes from.
    /// @throws std::invalid_argument if the file is not found, invalid or the format is not supported
    void importOSMNodes(const std::string& fileName);
    /// @brief Import the graph's streets from a file
    /// @param fileName The name of the file to import the streets from.
    /// @throws std::invalid_argument if the file is not found, invalid or the format is not supported
    void importOSMEdges(const std::string& fileName);

    /// @brief Add a node to the graph
    /// @param node, A std::shared_ptr to the node to add
    void addNode(shared<Node<Id, Size>> node);
    /// @brief Add a node to the graph
    /// @param node, A reference to the node to add
    void addNode(const Node<Id, Size>& node);

    template <typename... Tn>
      requires(is_node_v<std::remove_reference_t<Tn>> && ...)
    void addNodes(Tn&&... nodes);

    template <typename T1, typename... Tn>
      requires is_node_v<std::remove_reference_t<T1>> &&
               (is_node_v<std::remove_reference_t<Tn>> && ...)
    void addNodes(T1&& node, Tn&&... nodes);

    /// @brief Add a street to the graph
    /// @param street, A std::shared_ptr to the street to add
    void addStreet(shared<Street<Id, Size>> street);
    /// @brief Add a street to the graph
    /// @param street, A reference to the street to add
    void addStreet(const Street<Id, Size>& street);

    template <typename T1>
      requires is_street_v<std::remove_reference_t<T1>>
    void addStreets(T1&& street);

    template <typename T1, typename... Tn>
      requires is_street_v<std::remove_reference_t<T1>> &&
               (is_street_v<std::remove_reference_t<Tn>> && ...)
    void addStreets(T1&& street, Tn&&... streets);

    /// @brief Get the graph's adjacency matrix
    /// @return A std::shared_ptr to the graph's adjacency matrix
    shared<SparseMatrix<Id, bool>> adjMatrix() const;
    /// @brief Get the graph's node map
    /// @return A std::unordered_map containing the graph's nodes
    std::unordered_map<Id, shared<Node<Id, Size>>> nodeSet() const;
    /// @brief Get the graph's street map
    /// @return A std::unordered_map containing the graph's streets
    std::unordered_map<Id, shared<Street<Id, Size>>> streetSet() const;
    /// @brief Get a street from the graph
    /// @param source The source node
    /// @param destination The destination node
    /// @return A std::optional containing a std::shared_ptr to the street if it exists, otherwise
    /// std::nullopt
    std::optional<shared<Street<Id, Size>>> street(Id source, Id destination) const;

    /// @brief Get the shortest path between two nodes using dijkstra algorithm
    /// @param source, The source node
    /// @param destination, The destination node
    /// @return A DijkstraResult object containing the path and the distance
    std::optional<DijkstraResult<Id>> shortestPath(
        const Node<Id, Size>& source, const Node<Id, Size>& destination) const;
    /// @brief Get the shortest path between two nodes using dijkstra algorithm
    /// @param source, The source node id
    /// @param destination, The destination node id
    /// @return A DijkstraResult object containing the path and the distance
    std::optional<DijkstraResult<Id>> shortestPath(Id source, Id destination) const;
  };

  template <typename Id, typename Size>
    requires(std::unsigned_integral<Id> && std::unsigned_integral<Size>)
  Graph<Id, Size>::Graph() : m_adjacency{make_shared<SparseMatrix<Id, bool>>()} {}

  template <typename Id, typename Size>
    requires(std::unsigned_integral<Id> && std::unsigned_integral<Size>)
  Graph<Id, Size>::Graph(const SparseMatrix<Id, bool>& adj)
      : m_adjacency{make_shared<SparseMatrix<Id, bool>>(adj)} {
<<<<<<< HEAD
    std::ranges::for_each(std::views::iota(0, (int)adj.getColDim()), [this](auto i) -> void {
      m_nodes.emplace(std::make_pair(i, make_shared<Node<Id, Size>>(i)));
    });

    std::ranges::for_each(std::views::iota(0, (int)adj.size()), [this, adj](auto i) -> void {
      this->m_streets.emplace(std::make_pair(
          i, make_shared<Street<Id, Size>>(i, std::make_pair(i / adj.getColDim(), i % adj.getColDim()))));
    });
=======
    std::ranges::for_each(
        std::views::iota(0, (int)adj.getColDim()), [this](auto i) -> void {
          m_nodes.insert(std::make_pair(i, make_shared<Node<Id, Size>>(i)));
        });

    std::ranges::for_each(
        std::views::iota(0, (int)adj.size()), [this, adj](auto i) -> void {
          this->m_streets.insert(std::make_pair(
              i,
              make_shared<Street<Id, Size>>(
                  i, std::make_pair(i / adj.getColDim(), i % adj.getColDim()))));
        });
>>>>>>> 6059f586
  }

  template <typename Id, typename Size>
    requires(std::unsigned_integral<Id> && std::unsigned_integral<Size>)
  Graph<Id, Size>::Graph(const std::unordered_map<Id, shared<Street<Id, Size>>>& streetSet)
      : m_adjacency{make_shared<SparseMatrix<Id, bool>>()} {
    for (const auto& street : streetSet) {
      m_streets.emplace(std::make_pair(street->id(), street));

      Id node1 = street->nodePair().first;
      Id node2 = street->nodePair().second;
      m_nodes.emplace(node1, make_shared<Node<Id, Size>>(node1));
      m_nodes.emplace(node2, make_shared<Node<Id, Size>>(node2));
    }

    buildAdj();
  }

  template <typename Id, typename Size>
    requires(std::unsigned_integral<Id> && std::unsigned_integral<Size>)
  void Graph<Id, Size>::buildAdj() {
    // find max values in streets node pairs
    const size_t maxNode{m_nodes.size()};
    m_adjacency->reshape(maxNode, maxNode);
    for (const auto& street : m_streets) {
      m_adjacency->insert(
          street.second->nodePair().first, street.second->nodePair().second, true);
    }
  }

  template <typename Id, typename Size>
    requires(std::unsigned_integral<Id> && std::unsigned_integral<Size>)
  void Graph<Id, Size>::importMatrix(const std::string& fileName, bool isAdj) {
    // check the file extension
    std::string fileExt = fileName.substr(fileName.find_last_of(".") + 1);
    if (fileExt == "dsm") {
      std::ifstream file{fileName};
      if (!file.is_open()) {
        std::string errorMsg{"Error at line " + std::to_string(__LINE__) + " in file " +
                             __FILE__ + ": " + "File not found"};
        throw std::invalid_argument(errorMsg);
      }
      Id rows, cols;
      file >> rows >> cols;
      if (rows != cols) {
        std::string errorMsg{"Error at line " + std::to_string(__LINE__) + " in file " +
                             __FILE__ + ": " + "Adjacency matrix must be square"};
        throw std::invalid_argument(errorMsg);
      }
      m_adjacency = make_shared<SparseMatrix<Id, bool>>(rows, cols);
      // each line has (should have) 3 elements
      while (!file.eof()) {
        Id index;
        bool val;
        file >> index >> val;
        m_adjacency->insert(index, val);
        const Id node1{static_cast<Id>(index / rows)};
        const Id node2{static_cast<Id>(index % cols)};
<<<<<<< HEAD
        m_nodes.emplace(node1, make_shared<Node<Id, Size>>(node1));
        m_nodes.emplace(node2, make_shared<Node<Id, Size>>(node2));
        m_streets.emplace(index, make_shared<Street<Id, Size>>(index, std::make_pair(node1, node2)));
=======
        m_nodes.insert_or_assign(node1, make_shared<Node<Id, Size>>(node1));
        m_nodes.insert_or_assign(node2, make_shared<Node<Id, Size>>(node2));
        m_streets.insert_or_assign(
            index, make_shared<Street<Id, Size>>(index, std::make_pair(node1, node2)));
>>>>>>> 6059f586
        if (!isAdj) {
          m_streets[index]->setLength(val);
        }
      }
    } else {
      // default case: read the file as a matrix with the first two elements being the number of rows and columns and
      // the following elements being the matrix elements
      std::ifstream file{fileName};
      if (!file.is_open()) {
        std::string errorMsg{"Error at line " + std::to_string(__LINE__) + " in file " +
                             __FILE__ + ": " + "File not found"};
        throw std::invalid_argument(errorMsg);
      }
      Id rows, cols;
      file >> rows >> cols;
      if (rows != cols) {
        std::string errorMsg{"Error at line " + std::to_string(__LINE__) + " in file " +
                             __FILE__ + ": " + "Adjacency matrix must be square"};
        throw std::invalid_argument(errorMsg);
      }
      m_adjacency = make_shared<SparseMatrix<Id, bool>>(rows, cols);
      Id index{0};
      while (!file.eof()) {
        double value;
        file >> value;
        if (value < 0) {
          std::string errorMsg{"Error at line " + std::to_string(__LINE__) + " in file " +
                               __FILE__ + ": " +
                               "Adjacency matrix elements must be positive"};
          throw std::invalid_argument(errorMsg);
        }
        if (value > 0) {
          m_adjacency->insert(index, true);
          const Id node1{static_cast<Id>(index / rows)};
          const Id node2{static_cast<Id>(index % cols)};
<<<<<<< HEAD
          m_nodes.emplace(node1, make_shared<Node<Id, Size>>(node1));
          m_nodes.emplace(node2, make_shared<Node<Id, Size>>(node2));
          m_streets.emplace(index,
                                     make_shared<Street<Id, Size>>(index, std::make_pair(node1, node2)));
=======
          m_nodes.insert_or_assign(node1, make_shared<Node<Id, Size>>(node1));
          m_nodes.insert_or_assign(node2, make_shared<Node<Id, Size>>(node2));
          m_streets.insert_or_assign(
              index, make_shared<Street<Id, Size>>(index, std::make_pair(node1, node2)));
>>>>>>> 6059f586
          if (!isAdj) {
            m_streets[index]->setLength(value);
          }
        }
        ++index;
      }
    }
  }

  template <typename Id, typename Size>
    requires(std::unsigned_integral<Id> && std::unsigned_integral<Size>)
  void Graph<Id, Size>::importOSMNodes(const std::string& fileName) {
    std::string fileExt = fileName.substr(fileName.find_last_of(".") + 1);
    if (fileExt == "csv") {
      std::ifstream file{fileName};
      if (!file.is_open()) {
        std::string errrorMsg{"Error at line " + std::to_string(__LINE__) + " in file " +
                              __FILE__ + ": " + "File not found"};
        throw std::invalid_argument(errrorMsg);
      }
      std::string line;
      std::getline(file, line);  // skip first line
      Id nodeIndex{0};
      while (!file.eof()) {
        std::getline(file, line);
        if (line.empty()) {
          continue;
        }
        std::istringstream iss{line};
        std::string id, lat, lon, highway;
        // osmid;x;y;highway
        std::getline(iss, id, ';');
        std::getline(iss, lat, ';');
        std::getline(iss, lon, ';');
        std::getline(iss, highway, ';');
        Id nodeId{static_cast<Id>(std::stoul(id))};
        m_nodes.emplace(
            nodeIndex,
            make_shared<Node<Id, Size>>(nodeIndex,
                                        std::make_pair(std::stod(lat), std::stod(lon))));
        m_nodeMapping.emplace(std::make_pair(nodeId, nodeIndex));
        ++nodeIndex;
      }
    } else {
      std::string errrorMsg{"Error at line " + std::to_string(__LINE__) + " in file " +
                            __FILE__ + ": " + "File extension not supported"};
      throw std::invalid_argument(errrorMsg);
    }
  }

  template <typename Id, typename Size>
    requires(std::unsigned_integral<Id> && std::unsigned_integral<Size>)
  void Graph<Id, Size>::importOSMEdges(const std::string& fileName) {
    std::string fileExt = fileName.substr(fileName.find_last_of(".") + 1);
    if (fileExt == "csv") {
      std::ifstream file{fileName};
      if (!file.is_open()) {
        std::string errrorMsg{"Error at line " + std::to_string(__LINE__) + " in file " +
                              __FILE__ + ": " + "File not found"};
        throw std::invalid_argument(errrorMsg);
      }
      std::string line;
      std::getline(file, line);  // skip first line
      while (!file.eof()) {
        std::getline(file, line);
        if (line.empty()) {
          continue;
        }
        std::istringstream iss{line};
        std::string sourceId, targetId, length, oneway, highway, maxspeed, bridge;
        // u;v;length;oneway;highway;maxspeed;bridge
        std::getline(iss, sourceId, ';');
        std::getline(iss, targetId, ';');
        std::getline(iss, length, ';');
        std::getline(iss, oneway, ';');
        std::getline(iss, highway, ';');
        std::getline(iss, maxspeed, ';');
        std::getline(iss, bridge, ';');
        try {
          std::stod(maxspeed);
        } catch (const std::invalid_argument& e) {
          maxspeed = "30";
        }
        Id streetId = std::stoul(sourceId) + std::stoul(targetId) * m_nodes.size();
        m_streets.emplace(
            streetId,
            make_shared<Street<Id, Size>>(
                streetId,
                1,
                std::stod(maxspeed),
                std::stod(length),
                std::make_pair(m_nodeMapping[std::stoul(sourceId)],
                               m_nodeMapping[std::stoul(targetId)])));
      }
    } else {
      std::string errrorMsg{"Error at line " + std::to_string(__LINE__) + " in file " +
                            __FILE__ + ": " + "File extension not supported"};
      throw std::invalid_argument(errrorMsg);
    }
  }

  template <typename Id, typename Size>
    requires(std::unsigned_integral<Id> && std::unsigned_integral<Size>)
  void Graph<Id, Size>::addNode(shared<Node<Id, Size>> node) {
    m_nodes.emplace(std::make_pair(node->id(), node));
  }

  template <typename Id, typename Size>
    requires(std::unsigned_integral<Id> && std::unsigned_integral<Size>)
  void Graph<Id, Size>::addNode(const Node<Id, Size>& node) {
    m_nodes.emplace(std::make_pair(node.id(), make_shared<Node<Id, Size>>(node)));
  }

  template <typename Id, typename Size>
    requires(std::unsigned_integral<Id> && std::unsigned_integral<Size>)
  template <typename... Tn>
    requires(is_node_v<std::remove_reference_t<Tn>> && ...)
  void Graph<Id, Size>::addNodes(Tn&&... nodes) {}

  template <typename Id, typename Size>
    requires(std::unsigned_integral<Id> && std::unsigned_integral<Size>)
  template <typename T1, typename... Tn>
    requires is_node_v<std::remove_reference_t<T1>> &&
             (is_node_v<std::remove_reference_t<Tn>> && ...)
  void Graph<Id, Size>::addNodes(T1&& node, Tn&&... nodes) {
    addNode(std::forward<T1>(node));
    addNodes(std::forward<Tn>(nodes)...);
  }

  template <typename Id, typename Size>
    requires(std::unsigned_integral<Id> && std::unsigned_integral<Size>)
  void Graph<Id, Size>::addStreet(shared<Street<Id, Size>> street) {
    // emplace street
    m_streets.emplace(std::make_pair(street->id(), street));
    // emplace nodes
    const Id node1{street.nodePair().first};
    const Id node2{street.nodePair().second};
    m_nodes.emplace(node1);
    m_nodes.emplace(node2);
  }

  template <typename Id, typename Size>
    requires(std::unsigned_integral<Id> && std::unsigned_integral<Size>)
  void Graph<Id, Size>::addStreet(const Street<Id, Size>& street) {
    // emplace street
    m_streets.emplace(std::make_pair(street.id(), make_shared<Street<Id, Size>>(street)));
    // emplace nodes
    const Id node1{street.nodePair().first};
    const Id node2{street.nodePair().second};
    m_nodes.emplace(node1, make_shared<Node<Id, Size>>(node1));
    m_nodes.emplace(node2, make_shared<Node<Id, Size>>(node2));
  }

  template <typename Id, typename Size>
    requires(std::unsigned_integral<Id> && std::unsigned_integral<Size>)
  template <typename T1>
    requires is_street_v<std::remove_reference_t<T1>>
  void Graph<Id, Size>::addStreets(T1&& street) {
    // emplace street
    m_streets.emplace(std::make_pair(street.id(), make_shared<Street<Id, Size>>(street)));
    // emplace nodes
    const Id node1{street.nodePair().first};
    const Id node2{street.nodePair().second};
    m_nodes.emplace(node1, make_shared<Node<Id, Size>>(node1));
    m_nodes.emplace(node2, make_shared<Node<Id, Size>>(node2));
  }

  template <typename Id, typename Size>
    requires(std::unsigned_integral<Id> && std::unsigned_integral<Size>)
  template <typename T1, typename... Tn>
    requires is_street_v<std::remove_reference_t<T1>> &&
             (is_street_v<std::remove_reference_t<Tn>> && ...)
  void Graph<Id, Size>::addStreets(T1&& street, Tn&&... streets) {
    addStreet(std::forward<T1>(street));
    addStreets(std::forward<Tn>(streets)...);
  }

  template <typename Id, typename Size>
    requires(std::unsigned_integral<Id> && std::unsigned_integral<Size>)
  shared<SparseMatrix<Id, bool>> Graph<Id, Size>::adjMatrix() const {
    return m_adjacency;
  }

  template <typename Id, typename Size>
    requires(std::unsigned_integral<Id> && std::unsigned_integral<Size>)
  std::unordered_map<Id, shared<Node<Id, Size>>> Graph<Id, Size>::nodeSet() const {
    return m_nodes;
  }

  template <typename Id, typename Size>
    requires(std::unsigned_integral<Id> && std::unsigned_integral<Size>)
  std::unordered_map<Id, shared<Street<Id, Size>>> Graph<Id, Size>::streetSet() const {
    return m_streets;
  }

  template <typename Id, typename Size>
    requires(std::unsigned_integral<Id> && std::unsigned_integral<Size>)
<<<<<<< HEAD
  std::optional<shared<Street<Id, Size>>> Graph<Id, Size>::street(Id source, Id destination) const {
    auto streetIt =
        std::find_if(m_streets.begin(), m_streets.end(), [source, destination](const auto& street) -> bool {
          return street.second->nodePair().first == source &&
                 street.second->nodePair().second == destination;
        });
=======
  std::optional<shared<Street<Id, Size>>> Graph<Id, Size>::street(Id source,
                                                                  Id destination) {
    auto streetIt = std::find_if(m_streets.begin(),
                                 m_streets.end(),
                                 [source, destination](const auto& street) -> bool {
                                   return street.second->nodePair().first == source &&
                                          street.second->nodePair().second == destination;
                                 });
>>>>>>> 6059f586
    if (streetIt == m_streets.end()) {
      return std::nullopt;
    }
    return streetIt->second;
  }

  template <typename Id, typename Size>
    requires(std::unsigned_integral<Id> && std::unsigned_integral<Size>)
<<<<<<< HEAD
  std::optional<DijkstraResult<Id>> Graph<Id, Size>::shortestPath(const Node<Id, Size>& source,
                                                                  const Node<Id, Size>& destination) const {
    return this->shortestPath(source.id(), destination.id());
=======
  std::optional<DijkstraResult<Id>> Graph<Id, Size>::shortestPath(
      const Node<Id, Size>& source, const Node<Id, Size>& destination) const {
    return dijkstra(source.id(), destination.id());
>>>>>>> 6059f586
  }

  template <typename Id, typename Size>
    requires(std::unsigned_integral<Id> && std::unsigned_integral<Size>)
<<<<<<< HEAD
  std::optional<DijkstraResult<Id>> Graph<Id, Size>::shortestPath(Id source, Id destination) const {
	const Id sourceId{source};
=======
  std::optional<DijkstraResult<Id>> Graph<Id, Size>::shortestPath(Id source,
                                                                  Id destination) const {
    const Id sourceId{source};
>>>>>>> 6059f586

    std::unordered_map<Id, shared<Node<Id, Size>>> unvisitedNodes{m_nodes};
    if (!unvisitedNodes.contains(source)) {
      return std::nullopt;
    }
    if (!unvisitedNodes.contains(destination)) {
      return std::nullopt;
    }

    const size_t n_nodes{m_nodes.size()};
    auto adj{*m_adjacency};

    std::unordered_set<Id> visitedNodes;
<<<<<<< HEAD
    std::vector<std::pair<Id, double>> dist(n_nodes);
    std::for_each(dist.begin(), dist.end(), [count = 0](auto& element) mutable -> void {
      element.first = count;
      element.second = std::numeric_limits<double>::max();
      ++count;
    });
    dist[source] = std::make_pair(source, 0.);

    std::vector<std::pair<Id, double>> prev(n_nodes);
	std::for_each(prev.begin(), prev.end(), [](auto& pair) -> void {
		  pair.first = std::numeric_limits<Id>::max();
		  pair.second = std::numeric_limits<double>::max();
		});
    prev[source].second = 0.;
=======
    std::vector<NodeInfo> dist_prev(n_nodes);
    std::for_each(
        dist_prev.begin(), dist_prev.end(), [count = 0](auto& node) mutable -> void {
          node.id = count;
          node.distance = std::numeric_limits<double>::max();
          node.previous = std::numeric_limits<Id>::max();
          ++count;
        });
    dist_prev[source].distance = 0.;
>>>>>>> 6059f586

    while (unvisitedNodes.size() != 0) {
      source = std::min_element(unvisitedNodes.begin(),
                                unvisitedNodes.end(),
<<<<<<< HEAD
                                [&dist](const auto& a, const auto& b) -> bool {
                                  return dist[a.first].second < dist[b.first].second;
=======
                                [&dist_prev](const auto& a, const auto& b) -> bool {
                                  return dist_prev[a.first].distance <
                                         dist_prev[b.first].distance;
>>>>>>> 6059f586
                                })
                   ->first;
      unvisitedNodes.erase(source);
      visitedNodes.emplace(source);

      const auto& neighbors{adj.getRow(source)};
      for (const auto& neighbour : neighbors) {
        // if the node has already been visited, skip it
        if (visitedNodes.find(neighbour.first) != visitedNodes.end()) {
          continue;
        }
<<<<<<< HEAD
        
        double streetLength = this->street(source, neighbour.first).value()->length();
        // if current path is shorter than the previous one, update the distance
        if (streetLength + dist[source].second < dist[neighbour.first].second) {
          dist[neighbour.first].second = streetLength + dist[source].second;
          prev[neighbour.first] = std::make_pair(source, dist[neighbour.first].second);
=======

        double streetLength{
            std::find_if(m_streets.cbegin(),
                         m_streets.cend(),
                         [source, &neighbour](const auto& street) -> bool {
                           return street.second->nodePair().first == source &&
                                  street.second->nodePair().second == neighbour.first;
                         })
                ->second->length()};
        // if current path is shorter than the previous one, update the distance
        if (streetLength + dist_prev[source].distance <
            dist_prev[neighbour.first].distance) {
          dist_prev[neighbour.first].distance = streetLength + dist_prev[source].distance;
          dist_prev[neighbour.first].previous = source;
>>>>>>> 6059f586
        }
      }

      adj.emptyColumn(source);
    }

    std::vector<Id> path{destination};
    Id previous{destination};
    while (true) {
      previous = prev[previous].first;
      if (previous == std::numeric_limits<Id>::max()) {
        return std::nullopt;
      }
      path.push_back(previous);
	  if (previous == sourceId) {
		break;
	  }
    }

    std::reverse(path.begin(), path.end());
    return DijkstraResult<Id>(path, prev[destination].second);
  }
};  // namespace dsm

#endif<|MERGE_RESOLUTION|>--- conflicted
+++ resolved
@@ -149,7 +149,6 @@
     requires(std::unsigned_integral<Id> && std::unsigned_integral<Size>)
   Graph<Id, Size>::Graph(const SparseMatrix<Id, bool>& adj)
       : m_adjacency{make_shared<SparseMatrix<Id, bool>>(adj)} {
-<<<<<<< HEAD
     std::ranges::for_each(std::views::iota(0, (int)adj.getColDim()), [this](auto i) -> void {
       m_nodes.emplace(std::make_pair(i, make_shared<Node<Id, Size>>(i)));
     });
@@ -158,20 +157,6 @@
       this->m_streets.emplace(std::make_pair(
           i, make_shared<Street<Id, Size>>(i, std::make_pair(i / adj.getColDim(), i % adj.getColDim()))));
     });
-=======
-    std::ranges::for_each(
-        std::views::iota(0, (int)adj.getColDim()), [this](auto i) -> void {
-          m_nodes.insert(std::make_pair(i, make_shared<Node<Id, Size>>(i)));
-        });
-
-    std::ranges::for_each(
-        std::views::iota(0, (int)adj.size()), [this, adj](auto i) -> void {
-          this->m_streets.insert(std::make_pair(
-              i,
-              make_shared<Street<Id, Size>>(
-                  i, std::make_pair(i / adj.getColDim(), i % adj.getColDim()))));
-        });
->>>>>>> 6059f586
   }
 
   template <typename Id, typename Size>
@@ -230,16 +215,9 @@
         m_adjacency->insert(index, val);
         const Id node1{static_cast<Id>(index / rows)};
         const Id node2{static_cast<Id>(index % cols)};
-<<<<<<< HEAD
         m_nodes.emplace(node1, make_shared<Node<Id, Size>>(node1));
         m_nodes.emplace(node2, make_shared<Node<Id, Size>>(node2));
         m_streets.emplace(index, make_shared<Street<Id, Size>>(index, std::make_pair(node1, node2)));
-=======
-        m_nodes.insert_or_assign(node1, make_shared<Node<Id, Size>>(node1));
-        m_nodes.insert_or_assign(node2, make_shared<Node<Id, Size>>(node2));
-        m_streets.insert_or_assign(
-            index, make_shared<Street<Id, Size>>(index, std::make_pair(node1, node2)));
->>>>>>> 6059f586
         if (!isAdj) {
           m_streets[index]->setLength(val);
         }
@@ -275,17 +253,10 @@
           m_adjacency->insert(index, true);
           const Id node1{static_cast<Id>(index / rows)};
           const Id node2{static_cast<Id>(index % cols)};
-<<<<<<< HEAD
           m_nodes.emplace(node1, make_shared<Node<Id, Size>>(node1));
           m_nodes.emplace(node2, make_shared<Node<Id, Size>>(node2));
           m_streets.emplace(index,
                                      make_shared<Street<Id, Size>>(index, std::make_pair(node1, node2)));
-=======
-          m_nodes.insert_or_assign(node1, make_shared<Node<Id, Size>>(node1));
-          m_nodes.insert_or_assign(node2, make_shared<Node<Id, Size>>(node2));
-          m_streets.insert_or_assign(
-              index, make_shared<Street<Id, Size>>(index, std::make_pair(node1, node2)));
->>>>>>> 6059f586
           if (!isAdj) {
             m_streets[index]->setLength(value);
           }
@@ -483,23 +454,12 @@
 
   template <typename Id, typename Size>
     requires(std::unsigned_integral<Id> && std::unsigned_integral<Size>)
-<<<<<<< HEAD
   std::optional<shared<Street<Id, Size>>> Graph<Id, Size>::street(Id source, Id destination) const {
     auto streetIt =
         std::find_if(m_streets.begin(), m_streets.end(), [source, destination](const auto& street) -> bool {
           return street.second->nodePair().first == source &&
                  street.second->nodePair().second == destination;
         });
-=======
-  std::optional<shared<Street<Id, Size>>> Graph<Id, Size>::street(Id source,
-                                                                  Id destination) {
-    auto streetIt = std::find_if(m_streets.begin(),
-                                 m_streets.end(),
-                                 [source, destination](const auto& street) -> bool {
-                                   return street.second->nodePair().first == source &&
-                                          street.second->nodePair().second == destination;
-                                 });
->>>>>>> 6059f586
     if (streetIt == m_streets.end()) {
       return std::nullopt;
     }
@@ -508,27 +468,15 @@
 
   template <typename Id, typename Size>
     requires(std::unsigned_integral<Id> && std::unsigned_integral<Size>)
-<<<<<<< HEAD
   std::optional<DijkstraResult<Id>> Graph<Id, Size>::shortestPath(const Node<Id, Size>& source,
                                                                   const Node<Id, Size>& destination) const {
     return this->shortestPath(source.id(), destination.id());
-=======
-  std::optional<DijkstraResult<Id>> Graph<Id, Size>::shortestPath(
-      const Node<Id, Size>& source, const Node<Id, Size>& destination) const {
-    return dijkstra(source.id(), destination.id());
->>>>>>> 6059f586
-  }
-
-  template <typename Id, typename Size>
-    requires(std::unsigned_integral<Id> && std::unsigned_integral<Size>)
-<<<<<<< HEAD
+  }
+
+  template <typename Id, typename Size>
+    requires(std::unsigned_integral<Id> && std::unsigned_integral<Size>)
   std::optional<DijkstraResult<Id>> Graph<Id, Size>::shortestPath(Id source, Id destination) const {
 	const Id sourceId{source};
-=======
-  std::optional<DijkstraResult<Id>> Graph<Id, Size>::shortestPath(Id source,
-                                                                  Id destination) const {
-    const Id sourceId{source};
->>>>>>> 6059f586
 
     std::unordered_map<Id, shared<Node<Id, Size>>> unvisitedNodes{m_nodes};
     if (!unvisitedNodes.contains(source)) {
@@ -542,7 +490,6 @@
     auto adj{*m_adjacency};
 
     std::unordered_set<Id> visitedNodes;
-<<<<<<< HEAD
     std::vector<std::pair<Id, double>> dist(n_nodes);
     std::for_each(dist.begin(), dist.end(), [count = 0](auto& element) mutable -> void {
       element.first = count;
@@ -557,29 +504,12 @@
 		  pair.second = std::numeric_limits<double>::max();
 		});
     prev[source].second = 0.;
-=======
-    std::vector<NodeInfo> dist_prev(n_nodes);
-    std::for_each(
-        dist_prev.begin(), dist_prev.end(), [count = 0](auto& node) mutable -> void {
-          node.id = count;
-          node.distance = std::numeric_limits<double>::max();
-          node.previous = std::numeric_limits<Id>::max();
-          ++count;
-        });
-    dist_prev[source].distance = 0.;
->>>>>>> 6059f586
 
     while (unvisitedNodes.size() != 0) {
       source = std::min_element(unvisitedNodes.begin(),
                                 unvisitedNodes.end(),
-<<<<<<< HEAD
                                 [&dist](const auto& a, const auto& b) -> bool {
                                   return dist[a.first].second < dist[b.first].second;
-=======
-                                [&dist_prev](const auto& a, const auto& b) -> bool {
-                                  return dist_prev[a.first].distance <
-                                         dist_prev[b.first].distance;
->>>>>>> 6059f586
                                 })
                    ->first;
       unvisitedNodes.erase(source);
@@ -591,29 +521,12 @@
         if (visitedNodes.find(neighbour.first) != visitedNodes.end()) {
           continue;
         }
-<<<<<<< HEAD
         
         double streetLength = this->street(source, neighbour.first).value()->length();
         // if current path is shorter than the previous one, update the distance
         if (streetLength + dist[source].second < dist[neighbour.first].second) {
           dist[neighbour.first].second = streetLength + dist[source].second;
           prev[neighbour.first] = std::make_pair(source, dist[neighbour.first].second);
-=======
-
-        double streetLength{
-            std::find_if(m_streets.cbegin(),
-                         m_streets.cend(),
-                         [source, &neighbour](const auto& street) -> bool {
-                           return street.second->nodePair().first == source &&
-                                  street.second->nodePair().second == neighbour.first;
-                         })
-                ->second->length()};
-        // if current path is shorter than the previous one, update the distance
-        if (streetLength + dist_prev[source].distance <
-            dist_prev[neighbour.first].distance) {
-          dist_prev[neighbour.first].distance = streetLength + dist_prev[source].distance;
-          dist_prev[neighbour.first].previous = source;
->>>>>>> 6059f586
         }
       }
 
