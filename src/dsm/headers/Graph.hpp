--- conflicted
+++ resolved
@@ -134,11 +134,7 @@
     /// @param destination The destination node
     /// @return A std::optional containing a std::shared_ptr to the street if it exists, otherwise
     /// std::nullopt
-<<<<<<< HEAD
     std::optional<shared<Street<Id, Size>>> street(Id source, Id destination) const;
-=======
-    std::optional<shared<Street<Id, Size>>> street(Id source, Id destination);
->>>>>>> 2b4017cc
 
     /// @brief Get the shortest path between two nodes using dijkstra algorithm
     /// @param source, The source node
@@ -460,11 +456,7 @@
 
   template <typename Id, typename Size>
     requires(std::unsigned_integral<Id> && std::unsigned_integral<Size>)
-<<<<<<< HEAD
   std::optional<shared<Street<Id, Size>>> Graph<Id, Size>::street(Id source, Id destination) const {
-=======
-  std::optional<shared<Street<Id, Size>>> Graph<Id, Size>::street(Id source, Id destination) {
->>>>>>> 2b4017cc
     auto streetIt =
         std::find_if(m_streets.begin(), m_streets.end(), [source, destination](const auto& street) -> bool {
           return street.second->nodePair().first == source &&
@@ -486,11 +478,7 @@
   template <typename Id, typename Size>
     requires(std::unsigned_integral<Id> && std::unsigned_integral<Size>)
   std::optional<DijkstraResult<Id>> Graph<Id, Size>::shortestPath(Id source, Id destination) const {
-<<<<<<< HEAD
-	const Id sourceId{source};
-=======
-    const Id sourceId{source};
->>>>>>> 2b4017cc
+	  const Id sourceId{source};
 
     std::unordered_map<Id, shared<Node<Id, Size>>> unvisitedNodes{m_nodes};
     if (!unvisitedNodes.contains(source) || !unvisitedNodes.contains(destination)) {
@@ -511,7 +499,6 @@
       node.previous = std::numeric_limits<Id>::max();
       ++count;
     });
-<<<<<<< HEAD
     dist[source] = std::make_pair(source, 0.);
 
     std::vector<std::pair<Id, double>> prev(n_nodes);
@@ -520,9 +507,6 @@
 		  pair.second = std::numeric_limits<double>::max();
 		});
     prev[source].second = 0.;
-=======
-    dist_prev[source].distance = 0.;
->>>>>>> 2b4017cc
 
     while (unvisitedNodes.size() != 0) {
       source = std::min_element(unvisitedNodes.begin(),
@@ -543,15 +527,9 @@
         
         double streetLength = this->street(source, neighbour.first).value()->length();
         // if current path is shorter than the previous one, update the distance
-<<<<<<< HEAD
         if (streetLength + dist[source].second < dist[neighbour.first].second) {
           dist[neighbour.first].second = streetLength + dist[source].second;
           prev[neighbour.first] = std::make_pair(source, dist[neighbour.first].second);
-=======
-        if (streetLength + dist_prev[source].distance < dist_prev[neighbour.first].distance) {
-          dist_prev[neighbour.first].distance = streetLength + dist_prev[source].distance;
-          dist_prev[neighbour.first].previous = source;
->>>>>>> 2b4017cc
         }
       }
 
@@ -561,16 +539,11 @@
     std::vector<Id> path{destination};
     Id previous{destination};
     while (true) {
-<<<<<<< HEAD
       previous = prev[previous].first;
-=======
-      previous = dist_prev[previous].previous;
->>>>>>> 2b4017cc
       if (previous == std::numeric_limits<Id>::max()) {
         return std::nullopt;
       }
       path.push_back(previous);
-<<<<<<< HEAD
 	  if (previous == sourceId) {
 		break;
 	  }
@@ -578,15 +551,6 @@
 
     std::reverse(path.begin(), path.end());
     return DijkstraResult<Id>(path, prev[destination].second);
-=======
-      if (previous == sourceId) {
-        break;
-      }
-    }
-
-    std::reverse(path.begin(), path.end());
-    return DijkstraResult<Id>(path, dist_prev[destination].distance);
->>>>>>> 2b4017cc
   }
 };  // namespace dsm
 
