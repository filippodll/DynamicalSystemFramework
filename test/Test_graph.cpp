
#include <cassert>
#include <cstdint>

#include "Graph.hpp"
#include "Node.hpp"
#include "Street.hpp"
#include "SparseMatrix.hpp"

#include "doctest.h"

using Graph = dsm::Graph<uint, uint>;
using SparseMatrix = dsm::SparseMatrix<uint, bool>;
using Street = dsm::Street<uint, uint>;
using Path = std::vector<uint>;

template <typename T1, typename T2>
bool checkPath(const std::vector<T1>& path1, const std::vector<T2>& path2) {
  const size_t length{path1.size()};
  assert(length == path2.size());

  bool equal{true};
  for (size_t i{}; i < length; ++i) {
    if (path1[i] != path2[i]) {
      equal = false;
    }
  }

  return equal;
}

TEST_CASE("Graph") {
  SUBCASE("Constructor_1") {
    Street street{1, std::make_pair(0, 1)};
    Graph graph{};
    graph.addStreet(street);
    graph.buildAdj();
    CHECK(graph.streetSet().size() == 1);
    CHECK_EQ(graph.nodeSet().size(), 2);
    CHECK(graph.adjMatrix()->size() == 1);
  }

  SUBCASE("Constructor_2") {
    SparseMatrix sm(4, 4);
    sm.insert(0, 1, true);
    sm.insert(1, 0, true);
    sm.insert(1, 2, true);
    sm.insert(2, 3, true);
    sm.insert(3, 2, true);
    Graph graph{sm};
    CHECK(graph.nodeSet().size() == 4);
    CHECK(graph.streetSet().size() == 5);
    CHECK(graph.adjMatrix()->size() == 5);
    CHECK(graph.adjMatrix()->contains(1, 2));
    CHECK(graph.adjMatrix()->contains(2, 3));
    CHECK(graph.adjMatrix()->contains(3, 2));
    CHECK_FALSE(graph.adjMatrix()->contains(2, 1));
  }

  SUBCASE("Construction with addStreet") {
    Street s1(1, std::make_pair(0, 1));
    Street s2(2, std::make_pair(1, 2));
    Street s3(3, std::make_pair(0, 2));
    Street s4(4, std::make_pair(0, 3));
    Street s5(5, std::make_pair(2, 3));
    Graph graph;
    graph.addStreet(s1);
    graph.addStreet(s2);
    graph.addStreet(s3);
    graph.addStreet(s4);
    graph.addStreet(s5);
    graph.buildAdj();

    CHECK_EQ(graph.streetSet().size(), 5);
    CHECK_EQ(graph.nodeSet().size(), 4);
    CHECK_EQ(graph.adjMatrix()->size(), 5);
    CHECK(graph.adjMatrix()->contains(0, 1));
    CHECK(graph.adjMatrix()->contains(1, 2));
    CHECK(graph.adjMatrix()->contains(0, 2));
    CHECK_FALSE(graph.adjMatrix()->contains(1, 3));
  }

  SUBCASE("Construction with addStreets") {
    Street s1(1, std::make_pair(0, 1));
    Street s2(2, std::make_pair(1, 2));
    Street s3(3, std::make_pair(0, 2));
    Street s4(4, std::make_pair(0, 3));
    Street s5(5, std::make_pair(2, 3));
    Graph graph;
    graph.addStreets(s1, s2, s3, s4, s5);
    graph.buildAdj();

    CHECK_EQ(graph.streetSet().size(), 5);
    CHECK_EQ(graph.nodeSet().size(), 4);
    CHECK_EQ(graph.adjMatrix()->size(), 5);
    CHECK(graph.adjMatrix()->contains(0, 1));
    CHECK(graph.adjMatrix()->contains(1, 2));
    CHECK(graph.adjMatrix()->contains(0, 2));
    CHECK_FALSE(graph.adjMatrix()->contains(1, 3));
  }

  SUBCASE("importMatrix - dsm") {
    // This tests the importMatrix function over .dsm files
    // GIVEN: a graph
    // WHEN: we import a .dsm file
    // THEN: the graph's adjacency matrix is the same as the one in the file
    Graph graph{};
    graph.importMatrix("./data/matrix.dsm");
    CHECK_EQ(graph.adjMatrix()->max_size(), 9);
    CHECK_EQ(graph.adjMatrix()->getRowDim(), 3);
    CHECK_EQ(graph.adjMatrix()->getColDim(), 3);
    CHECK(graph.adjMatrix()->operator()(8));
    CHECK(graph.adjMatrix()->operator()(6));
    CHECK(graph.adjMatrix()->operator()(3));
    CHECK(graph.adjMatrix()->operator()(1));
    CHECK(graph.nodeSet().size() == 3);
    CHECK(graph.streetSet().size() == 4);
  }
  SUBCASE("importMatrix - raw matrix") {
    Graph graph{};
    graph.importMatrix("./data/rawMatrix.txt", false);
    CHECK_EQ(graph.adjMatrix()->max_size(), 9);
    CHECK_EQ(graph.adjMatrix()->getRowDim(), 3);
    CHECK_EQ(graph.adjMatrix()->getColDim(), 3);
    CHECK(graph.adjMatrix()->operator()(0, 1));
    CHECK(graph.adjMatrix()->operator()(1, 0));
    CHECK(graph.adjMatrix()->operator()(1, 2));
    CHECK(graph.adjMatrix()->operator()(2, 1));
    CHECK(graph.nodeSet().size() == 3);
    CHECK(graph.streetSet().size() == 4);
    CHECK_EQ(graph.streetSet()[1]->length(), 500);
    CHECK_EQ(graph.streetSet()[3]->length(), 200);
    CHECK_EQ(graph.streetSet()[5]->length(), 1);
    CHECK_EQ(graph.streetSet()[7]->length(), 3);
  }
  SUBCASE("importMatrix - EXCEPTIONS") {
    // This tests the importMatrix throws an exception when the file has not the correct format or is not found
    // GIVEN: a graph
    // WHEN: we import a file with a wrong format
    // THEN: an exception is thrown
    Graph graph{};
    CHECK_THROWS(graph.importMatrix("./data/matrix.nogood"));
    CHECK_THROWS(graph.importMatrix("./data/not_found.dsm"));
  }
  SUBCASE("importOSMNodes and importOSMEdges") {
    Graph graph{};
    graph.importOSMNodes("./data/nodes.csv");
    CHECK_EQ(graph.nodeSet().size(), 25);
    graph.importOSMEdges("./data/edges.csv");
    CHECK_EQ(graph.streetSet().size(), 60);
    graph.buildAdj();
    CHECK_EQ(graph.adjMatrix()->size(), 60);
  }
}

TEST_CASE("Dijkstra") {
  SUBCASE("Case 1") {
    Street s1{0, 5, 3., std::make_pair(0, 1)};
    Street s2{1, 5, 2., std::make_pair(1, 2)};
    Street s3{2, 5, 4., std::make_pair(2, 3)};
    Street s4{3, 5, 5., std::make_pair(3, 0)};
    Street s5{4, 5, 6., std::make_pair(0, 2)};
    Graph graph{};
    graph.addStreets(s1, s2, s3, s4, s5);
    graph.buildAdj();
    auto result = graph.shortestPath(0, 1);
    Path correctPath{0, 1};
    CHECK(result.has_value());
    CHECK_EQ(result.value().path().size(), 2);
    CHECK(checkPath(result.value().path(), correctPath));
    CHECK_EQ(result.value().distance(), 3.);
    result = graph.shortestPath(0, 2);
    correctPath = Path{0, 1, 2};
    CHECK(result.has_value());
    CHECK_EQ(result.value().path().size(), 3);
    CHECK(checkPath(result.value().path(), correctPath));
    CHECK_EQ(result.value().distance(), 5.);
  }

  SUBCASE("Case 2") {
    Street s1(0, 5, 1., std::make_pair(0, 1));
    Street s2(1, 5, 1., std::make_pair(1, 2));
    Street s3(2, 5, 6., std::make_pair(0, 2));
    Graph graph{};
    graph.addStreets(s1, s2, s3);
    graph.buildAdj();
    auto result = graph.shortestPath(0, 2);
    Path correctPath{0, 1, 2};
    CHECK(result.has_value());
    CHECK_EQ(result.value().path().size(), 3);
    CHECK(checkPath(result.value().path(), correctPath));
    CHECK_EQ(result.value().distance(), 2.);
  }

  SUBCASE("Case 3") {
    Street s1(0, 5, 5., std::make_pair(0, 1));
    Street s2(1, 5, 4., std::make_pair(1, 2));
    Street s3(2, 5, 6., std::make_pair(0, 2));
    Graph graph{};
    graph.addStreets(s1, s2, s3);
    graph.buildAdj();
    auto result = graph.shortestPath(0, 2);
    Path correctPath{0, 2};
    CHECK(result.has_value());
    CHECK_EQ(result.value().path().size(), 2);
    CHECK(checkPath(result.value().path(), correctPath));
    CHECK_EQ(result.value().distance(), 6.);
  }

  SUBCASE("Case 4") {
    Street s1(0, 5, 3., std::make_pair(0, 1));
    Street s2(1, 5, 1., std::make_pair(0, 2));
    Street s3(2, 5, 7., std::make_pair(1, 2));
    Street s4(3, 5, 2., std::make_pair(2, 3));
    Street s5(4, 5, 1., std::make_pair(1, 4));
    Street s6(5, 5, 5., std::make_pair(1, 3));
    Street s7(6, 5, 7., std::make_pair(3, 4));
    Street s8(7, 5, 3., std::make_pair(1, 0));
    Street s9(8, 5, 1., std::make_pair(2, 0));
    Street s10(9, 5, 7., std::make_pair(2, 1));
    Street s11(10, 5, 2., std::make_pair(3, 2));
    Street s12(11, 5, 1., std::make_pair(4, 1));
    Street s13(12, 5, 5., std::make_pair(3, 1));
    Street s14(13, 5, 7., std::make_pair(4, 3));
    Graph graph{};
    graph.addStreets(s1, s2, s3, s4, s5, s6, s7, s8, s9, s10, s11, s12, s13, s14);
    graph.buildAdj();
    auto result = graph.shortestPath(2, 4);
    Path correctPath{2, 0, 1, 4};
    CHECK(result.has_value());
    CHECK_EQ(result.value().path().size(), 4);
    CHECK(checkPath(result.value().path(), correctPath));
    CHECK_EQ(result.value().distance(), 5.);
    result = graph.shortestPath(2, 0);
    correctPath = Path{2, 0};
    CHECK(result.has_value());
    CHECK_EQ(result.value().path().size(), 2);
    CHECK(checkPath(result.value().path(), correctPath));
    CHECK_EQ(result.value().distance(), 1.);
    result = graph.shortestPath(2, 1);
    correctPath = Path{2, 0, 1};
    CHECK(result.has_value());
    CHECK_EQ(result.value().path().size(), 3);
    CHECK(checkPath(result.value().path(), correctPath));
    CHECK_EQ(result.value().distance(), 4.);
    result = graph.shortestPath(2, 3);
    correctPath = Path{2, 3};
    CHECK(result.has_value());
    CHECK_EQ(result.value().path().size(), 2);
    CHECK(checkPath(result.value().path(), correctPath));
    CHECK_EQ(result.value().distance(), 2.);
  }

  SUBCASE("Case 5") {
    Street s1(0, 5, 2., std::make_pair(0, 1));
    Street s2(1, 5, 6., std::make_pair(0, 2));
    Street s3(2, 5, 5., std::make_pair(1, 3));
    Street s4(3, 5, 8., std::make_pair(2, 3));
    Street s5(4, 5, 15., std::make_pair(3, 5));
    Street s6(5, 5, 10., std::make_pair(3, 4));
    Street s7(6, 5, 6., std::make_pair(4, 5));
    Street s8(7, 5, 2., std::make_pair(4, 6));
    Street s9(8, 5, 6., std::make_pair(5, 6));
    Street s10(9, 5, 2., std::make_pair(1, 0));
    Street s11(10, 5, 6., std::make_pair(2, 0));
    Street s12(11, 5, 5., std::make_pair(3, 1));
    Street s13(12, 5, 8., std::make_pair(3, 2));
    Street s14(13, 5, 15., std::make_pair(5, 3));
    Street s15(14, 5, 10., std::make_pair(4, 3));
    Street s16(15, 5, 6., std::make_pair(5, 4));
    Street s17(16, 5, 2., std::make_pair(6, 4));
    Street s18(17, 5, 6., std::make_pair(6, 5));
    Graph graph{};
    graph.addStreets(s1, s2, s3, s4, s5, s6, s7, s8, s9, s10, s11, s12, s13, s14, s15, s16, s17, s18);
    graph.buildAdj();
    auto result = graph.shortestPath(0, 1);
    Path correctPath{0, 1};
    CHECK(result.has_value());
    CHECK_EQ(result.value().path().size(), 2);
    CHECK(checkPath(result.value().path(), correctPath));
    CHECK_EQ(result.value().distance(), 2.);

    result = graph.shortestPath(0, 2);
    correctPath = Path{0, 2};
    CHECK(result.has_value());
    CHECK_EQ(result.value().path().size(), 2);
    CHECK(checkPath(result.value().path(), correctPath));
    CHECK_EQ(result.value().distance(), 6.);

    result = graph.shortestPath(0, 3);
    correctPath = Path{0, 1, 3};
    CHECK(result.has_value());
    CHECK_EQ(result.value().path().size(), 3);
    CHECK(checkPath(result.value().path(), correctPath));
    CHECK_EQ(result.value().distance(), 7.);

    result = graph.shortestPath(0, 4);
    correctPath = Path{0, 1, 3, 4};
    CHECK(result.has_value());
    CHECK_EQ(result.value().path().size(), 4);
    CHECK(checkPath(result.value().path(), correctPath));
    CHECK_EQ(result.value().distance(), 17.);

    result = graph.shortestPath(0, 5);
    correctPath = Path{0, 1, 3, 5};
    CHECK(result.has_value());
    CHECK_EQ(result.value().path().size(), 4);
    CHECK(checkPath(result.value().path(), correctPath));
    CHECK_EQ(result.value().distance(), 22.);

    result = graph.shortestPath(0, 6);
    correctPath = Path{0, 1, 3, 4, 6};
    CHECK(result.has_value());
    CHECK_EQ(result.value().path().size(), 5);
    CHECK(checkPath(result.value().path(), correctPath));
    CHECK_EQ(result.value().distance(), 19.);
  }

  SUBCASE("Case 6") {
    Street s1(0, 5, 7., std::make_pair(0, 1));
    Street s2(1, 5, 9., std::make_pair(0, 2));
    Street s3(2, 5, 14., std::make_pair(0, 5));
    Street s4(3, 5, 15., std::make_pair(1, 3));
    Street s5(4, 5, 10., std::make_pair(1, 2));
    Street s6(5, 5, 11., std::make_pair(2, 3));
    Street s7(6, 5, 2., std::make_pair(2, 5));
    Street s8(7, 5, 6., std::make_pair(3, 4));
    Street s9(8, 5, 9., std::make_pair(5, 4));
    Street s10(9, 5, 7., std::make_pair(1, 0));
    Street s11(10, 5, 9., std::make_pair(2, 0));
    Street s12(11, 5, 14., std::make_pair(5, 0));
    Street s13(12, 5, 15., std::make_pair(3, 1));
    Street s14(13, 5, 10., std::make_pair(2, 1));
    Street s15(14, 5, 11., std::make_pair(3, 2));
    Street s16(15, 5, 2., std::make_pair(5, 2));
    Street s17(16, 5, 6., std::make_pair(4, 3));
    Street s18(17, 5, 9., std::make_pair(4, 5));
    Graph graph{};
    graph.addStreets(s1, s2, s3, s4, s5, s6, s7, s8, s9, s10, s11, s12, s13, s14, s15, s16, s17, s18);
    graph.buildAdj();
    auto result = graph.shortestPath(0, 4);
    Path correctPath{0, 2, 5, 4};
    CHECK(result.has_value());
    CHECK_EQ(result.value().path().size(), 4);
    CHECK(checkPath(result.value().path(), correctPath));
    CHECK_EQ(result.value().distance(), 20.);
  }

  SUBCASE("Case 7") {
    Street s1(0, 5, 1., std::make_pair(1, 2));
    Street s2(1, 5, 6., std::make_pair(0, 2));
    Street s3(2, 5, 6., std::make_pair(2, 0));
    Graph graph{};
    graph.addStreets(s1, s2, s3);
    graph.buildAdj();
    auto result = graph.shortestPath(0, 1);
    CHECK_FALSE(result.has_value());
  }

  SUBCASE("Case 8") {
    Street s1(0, 5, 1., std::make_pair(1, 2));
    Street s2(1, 5, 6., std::make_pair(0, 2));
    Street s3(2, 5, 6., std::make_pair(2, 0));
    Graph graph{};
    graph.addStreets(s1, s2, s3);
    graph.buildAdj();
    auto result = graph.shortestPath(3, 1);
    CHECK_FALSE(result.has_value());
  }

  SUBCASE("Case 9") {
    Street s1(0, 5, 1., std::make_pair(1, 2));
    Street s2(1, 5, 6., std::make_pair(0, 2));
    Street s3(2, 5, 6., std::make_pair(2, 0));
    Graph graph{};
    graph.addStreets(s1, s2, s3);
    graph.buildAdj();
    auto result = graph.shortestPath(1, 3);
    CHECK_FALSE(result.has_value());
  }
<<<<<<< HEAD

  SUBCASE("street") {
    /// GIVEN: a graph
    /// WHEN: we add a street
    /// THEN: the street is added
    Graph graph{};
    Street street{1, 1, 1., std::make_pair(0, 1)};
    graph.addStreet(street);
    auto result = graph.street(0, 1);
    CHECK(result.has_value());
    auto street2 = result.value();
    CHECK_EQ(street2->id(), 1);
    CHECK_EQ(street2->length(), 1.);
    CHECK_EQ(street2->capacity(), 1);
    CHECK(!graph.street(1, 0).has_value());
  }
=======
>>>>>>> 5e0b50a1
}<|MERGE_RESOLUTION|>--- conflicted
+++ resolved
@@ -150,6 +150,21 @@
     CHECK_EQ(graph.streetSet().size(), 60);
     graph.buildAdj();
     CHECK_EQ(graph.adjMatrix()->size(), 60);
+  }
+  SUBCASE("street") {
+    /// GIVEN: a graph
+    /// WHEN: we add a street
+    /// THEN: the street is added
+    Graph graph{};
+    Street street{1, 1, 1., std::make_pair(0, 1)};
+    graph.addStreet(street);
+    auto result = graph.street(0, 1);
+    CHECK(result.has_value());
+    auto street2 = result.value();
+    CHECK_EQ(street2->id(), 1);
+    CHECK_EQ(street2->length(), 1.);
+    CHECK_EQ(street2->capacity(), 1);
+    CHECK(!graph.street(1, 0).has_value());
   }
 }
 
@@ -378,23 +393,4 @@
     auto result = graph.shortestPath(1, 3);
     CHECK_FALSE(result.has_value());
   }
-<<<<<<< HEAD
-
-  SUBCASE("street") {
-    /// GIVEN: a graph
-    /// WHEN: we add a street
-    /// THEN: the street is added
-    Graph graph{};
-    Street street{1, 1, 1., std::make_pair(0, 1)};
-    graph.addStreet(street);
-    auto result = graph.street(0, 1);
-    CHECK(result.has_value());
-    auto street2 = result.value();
-    CHECK_EQ(street2->id(), 1);
-    CHECK_EQ(street2->length(), 1.);
-    CHECK_EQ(street2->capacity(), 1);
-    CHECK(!graph.street(1, 0).has_value());
-  }
-=======
->>>>>>> 5e0b50a1
 }