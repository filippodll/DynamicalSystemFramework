--- conflicted
+++ resolved
@@ -99,6 +99,19 @@
     Dynamics dynamics(graph);
     CHECK_THROWS(dynamics.addRandomAgents(1));
   }
+  SUBCASE("addAgents") {
+    /// GIVEN: a dynamics object
+    /// WHEN: we add agents
+    /// THEN: the agents are added
+    Dynamics dynamics{graph};
+    Itineary itinerary{0, 0, 2};
+    dynamics.addItinerary(itinerary);
+    CHECK_THROWS(dynamics.addAgents(1));
+    dynamics.addAgents(0);
+    CHECK_EQ(dynamics.agents().size(), 1);
+    dynamics.addAgents(0, 68);
+    CHECK_EQ(dynamics.agents().size(), 69);  // nice
+  }
   SUBCASE("updatePaths") {
     /// GIVEN: a dynamics object
     /// WHEN: we update the paths
@@ -140,7 +153,6 @@
     CHECK(dynamics.itineraries().at(0)->path()(0, 3));
     CHECK(dynamics.itineraries().at(0)->path()(3, 2));
   }
-<<<<<<< HEAD
   SUBCASE("evolve with one agent") {
     /// GIVEN: a dynamics object
     /// WHEN: we evolve the dynamics
@@ -255,19 +267,5 @@
         CHECK_EQ(dynamics.agents().at(0)->streetId().value(), 1);
       }
     }
-=======
-  SUBCASE("addAgents") {
-    /// GIVEN: a dynamics object
-    /// WHEN: we add agents
-    /// THEN: the agents are added
-    Dynamics dynamics{graph};
-    Itineary itinerary{0, 0, 2};
-    dynamics.addItinerary(itinerary);
-    CHECK_THROWS(dynamics.addAgents(1));
-    dynamics.addAgents(0);
-    CHECK_EQ(dynamics.agents().size(), 1);
-    dynamics.addAgents(0, 68);
-    CHECK_EQ(dynamics.agents().size(), 69);  // nice
->>>>>>> 6059f586
   }
 }